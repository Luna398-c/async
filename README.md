--- conflicted
+++ resolved
@@ -1422,8 +1422,7 @@
 
 ---------------------------------------
 
-<<<<<<< HEAD
-<a name="autoInject" />
+<a name="autoInject"></a>
 ### autoInject(tasks, [callback])
 
 A dependency-injected version of the [`auto`](#auto) function. Dependent tasks are
@@ -1448,7 +1447,7 @@
   The remaining parameters name other tasks on which the task is dependent, and the results
   from those tasks are the arguments of those parameters.
 * `callback(err, [results...])` - An optional callback which is called when all the
-  tasks have been completed. It receives the `err` argument if any `tasks` 
+  tasks have been completed. It receives the `err` argument if any `tasks`
   pass an error to their callback. The remaining parameters are task names whose results
   you are interested in. This callback will only be called when all tasks have finished or
   an error has occurred, and so do not not specify dependencies in the same way as `tasks`
@@ -1490,10 +1489,7 @@
 
 ---------------------------------------
 
-<a name="retry" />
-=======
 <a name="retry"></a>
->>>>>>> f38483cb
 ### retry([opts = {times: 5, interval: 0}| 5], task, [callback])
 
 Attempts to get a successful response from `task` no more than `times` times before
