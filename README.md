# Async.js

[![Build Status via Travis CI](https://travis-ci.org/caolan/async.svg?branch=master)](https://travis-ci.org/caolan/async)
[![NPM version](http://img.shields.io/npm/v/async.svg)](https://www.npmjs.org/package/async)
[![Coverage Status](https://coveralls.io/repos/caolan/async/badge.svg?branch=master)](https://coveralls.io/r/caolan/async?branch=master)
[![Join the chat at https://gitter.im/caolan/async](https://badges.gitter.im/Join%20Chat.svg)](https://gitter.im/caolan/async?utm_source=badge&utm_medium=badge&utm_campaign=pr-badge&utm_content=badge)


Async is a utility module which provides straight-forward, powerful functions
for working with asynchronous JavaScript. Although originally designed for
use with [Node.js](http://nodejs.org) and installable via `npm install async`,
it can also be used directly in the browser.

Async is also installable via:

- [bower](http://bower.io/): `bower install async`
- [component](https://github.com/component/component): `component install
  caolan/async`
- [jam](http://jamjs.org/): `jam install async`
- [spm](http://spmjs.io/): `spm install async`

Async provides around 20 functions that include the usual 'functional'
suspects (`map`, `reduce`, `filter`, `each`…) as well as some common patterns
for asynchronous control flow (`parallel`, `series`, `waterfall`…). All these
functions assume you follow the Node.js convention of providing a single
callback as the last argument of your `async` function.


## Quick Examples

```javascript
async.map(['file1','file2','file3'], fs.stat, function(err, results){
    // results is now an array of stats for each file
});

async.filter(['file1','file2','file3'], fs.exists, function(results){
    // results now equals an array of the existing files
});

async.parallel([
    function(){ ... },
    function(){ ... }
], callback);

async.series([
    function(){ ... },
    function(){ ... }
]);
```

There are many more functions available so take a look at the docs below for a
full list. This module aims to be comprehensive, so if you feel anything is
missing please create a GitHub issue for it.

## Common Pitfalls

<a name="stack-overflow">
### Synchronous iteration functions

If you get an error like `RangeError: Maximum call stack size exceeded.` or other stack overflow issues when using async, you are likely using a synchronous iterator.  By *synchronous* we mean a function that calls its callback on the same tick in the javascript event loop, without doing any I/O or using any timers.  Calling many callbacks iteratively will quickly overflow the stack. If you run into this issue, just defer your callback with `async.nextTick` to start a new call stack on the next tick of the event loop.

This can also arise by accident if you callback early in certain cases:

```js
async.eachSeries(hugeArray, function iterator(item, callback) {
  if (inCache(item)) {
    callback(null, cache[item]); // if many items are cached, you'll overflow
  } else {
    doSomeIO(item, callback);
  }
}, function done() {
  //...
});
```

Just change it to:

```js
async.eachSeries(hugeArray, function iterator(item, callback) {
  if (inCache(item)) {
    async.setImmediate(function () {
      callback(null, cache[item]);
    });
  } else {
    doSomeIO(item, callback);
  //...
```

Async guards against synchronous functions in some, but not all, cases.  If you are still running into stack overflows, you can defer as suggested above, or wrap functions with [`async.ensureAsync`](#ensureAsync)  Functions that are asynchronous by their nature do not have this problem and don't need the extra callback deferral.

If javascript's event loop is still a bit nebulous, check out [this article](http://blog.carbonfive.com/2013/10/27/the-javascript-event-loop-explained/) or [this talk](http://2014.jsconf.eu/speakers/philip-roberts-what-the-heck-is-the-event-loop-anyway.html) for more detailed information about how it works.


### Binding a context to an iterator

This section is really about `bind`, not about `async`. If you are wondering how to
make `async` execute your iterators in a given context, or are confused as to why
a method of another library isn't working as an iterator, study this example:

```js
// Here is a simple object with an (unnecessarily roundabout) squaring method
var AsyncSquaringLibrary = {
  squareExponent: 2,
  square: function(number, callback){
    var result = Math.pow(number, this.squareExponent);
    setTimeout(function(){
      callback(null, result);
    }, 200);
  }
};

async.map([1, 2, 3], AsyncSquaringLibrary.square, function(err, result){
  // result is [NaN, NaN, NaN]
  // This fails because the `this.squareExponent` expression in the square
  // function is not evaluated in the context of AsyncSquaringLibrary, and is
  // therefore undefined.
});

async.map([1, 2, 3], AsyncSquaringLibrary.square.bind(AsyncSquaringLibrary), function(err, result){
  // result is [1, 4, 9]
  // With the help of bind we can attach a context to the iterator before
  // passing it to async. Now the square function will be executed in its
  // 'home' AsyncSquaringLibrary context and the value of `this.squareExponent`
  // will be as expected.
});
```

## Download

The source is available for download from
[GitHub](https://github.com/caolan/async/blob/master/lib/async.js).
Alternatively, you can install using Node Package Manager (`npm`):

    npm install async

As well as using Bower:

    bower install async

__Development:__ [async.js](https://github.com/caolan/async/raw/master/lib/async.js) - 29.6kb Uncompressed

## In the Browser

So far it's been tested in IE6, IE7, IE8, FF3.6 and Chrome 5.

Usage:

```html
<script type="text/javascript" src="async.js"></script>
<script type="text/javascript">

    async.map(data, asyncProcess, function(err, results){
        alert(results);
    });

</script>
```

## Documentation

Some functions are also available in the following forms:
* `<name>Series` - the same as `<name>` but runs only a single async operation at a time
* `<name>Limit` - the same as `<name>` but runs a maximum of `limit` async operations at a time

### Collections

* [`each`](#each), `eachSeries`, `eachLimit`
* [`forEachOf`](#forEachOf), `forEachOfSeries`, `forEachOfLimit`
* [`map`](#map), `mapSeries`, `mapLimit`
* [`filter`](#filter), `filterSeries`
* [`reject`](#reject), `rejectSeries`
* [`reduce`](#reduce), [`reduceRight`](#reduceRight)
* [`detect`](#detect)
* [`sortBy`](#sortBy)
* [`some`](#some), [`every`](#every)
* [`concat`](#concat), `concatSeries`

### Control Flow

* [`series`](#seriestasks-callback)
<<<<<<< HEAD
* [`parallel`](#parallel), `parallelLimit`
* [`whilst`](#whilst), [`doWhilst`](#doWhilst)
* [`until`](#until), [`doUntil`](#doUntil)
=======
* [`parallel`](#parallel)
* [`parallelLimit`](#parallellimittasks-limit-callback)
* [`whilst`](#whilst)
* [`doWhilst`](#doWhilst)
* [`until`](#until)
* [`doUntil`](#doUntil)
* [`during`](#during)
* [`doDuring`](#doDuring)
>>>>>>> f97befd8
* [`forever`](#forever)
* [`waterfall`](#waterfall)
* [`compose`](#compose)
* [`seq`](#seq)
* [`applyEach`](#applyEach), `applyEachSeries`
* [`queue`](#queue), [`priorityQueue`](#priorityQueue)
* [`cargo`](#cargo)
* [`auto`](#auto)
* [`retry`](#retry)
* [`iterator`](#iterator)
<<<<<<< HEAD
* [`apply`](#apply)
* [`nextTick`](#nextTick)
* [`times`](#times), `timesSeries`, `timesLimit`
=======
* [`times`](#times)
* [`timesSeries`](#timesSeries)
* [`timesLimit`](#timesLimit)
>>>>>>> f97befd8

### Utils

* [`apply`](#apply)
* [`nextTick`](#nextTick)
* [`memoize`](#memoize)
* [`unmemoize`](#unmemoize)
* [`ensureAsync`](#ensureAsync)
* [`constant`](#constant)
* [`asyncify`](#asyncify)
* [`wrapSync`](#wrapSync)
* [`log`](#log)
* [`dir`](#dir)
* [`noConflict`](#noConflict)

## Collections

<a name="forEach" />
<a name="each" />
### each(arr, iterator, [callback])

Applies the function `iterator` to each item in `arr`, in parallel.
The `iterator` is called with an item from the list, and a callback for when it
has finished. If the `iterator` passes an error to its `callback`, the main
`callback` (for the `each` function) is immediately called with the error.

Note, that since this function applies `iterator` to each item in parallel,
there is no guarantee that the iterator functions will complete in order.

__Arguments__

* `arr` - An array to iterate over.
* `iterator(item, callback)` - A function to apply to each item in `arr`.
  The iterator is passed a `callback(err)` which must be called once it has
  completed. If no error has occurred, the `callback` should be run without
  arguments or with an explicit `null` argument.  The array index is not passed
  to the iterator.  If you need the index, use [`forEachOf`](#forEachOf).
* `callback(err)` - *Optional* A callback which is called when all `iterator` functions
  have finished, or an error occurs.

__Examples__


```js
// assuming openFiles is an array of file names and saveFile is a function
// to save the modified contents of that file:

async.each(openFiles, saveFile, function(err){
    // if any of the saves produced an error, err would equal that error
});
```

```js
// assuming openFiles is an array of file names

async.each(openFiles, function(file, callback) {

  // Perform operation on file here.
  console.log('Processing file ' + file);

  if( file.length > 32 ) {
    console.log('This file name is too long');
    callback('File name too long');
  } else {
    // Do work to process file here
    console.log('File processed');
    callback();
  }
}, function(err){
    // if any of the file processing produced an error, err would equal that error
    if( err ) {
      // One of the iterations produced an error.
      // All processing will now stop.
      console.log('A file failed to process');
    } else {
      console.log('All files have been processed successfully');
    }
});
```

__Related__

* eachSeries(arr, iterator, [callback])
* eachLimit(arr, limit, iterator, [callback])

---------------------------------------

<a name="forEachOf" />
<a name="eachOf" />

### forEachOf(obj, iterator, [callback])

Like `each`, except that it iterates over objects, and passes the key as the second argument to the iterator.

__Arguments__

* `obj` - An object or array to iterate over.
* `iterator(item, key, callback)` - A function to apply to each item in `obj`.
The `key` is the item's key, or index in the case of an array. The iterator is
passed a `callback(err)` which must be called once it has completed. If no
error has occurred, the callback should be run without arguments or with an
explicit `null` argument.
* `callback(err)` - *Optional* A callback which is called when all `iterator` functions have finished, or an error occurs.

__Example__

```js
var obj = {dev: "/dev.json", test: "/test.json", prod: "/prod.json"};
var configs = {};

async.forEachOf(obj, function (value, key, callback) {
  fs.readFile(__dirname + value, "utf8", function (err, data) {
    if (err) return callback(err);
    try {
      configs[key] = JSON.parse(data);
    } catch (e) {
      return callback(e);
    }
    callback();
  })
}, function (err) {
  if (err) console.error(err.message);
  // configs is now a map of JSON data
  doSomethingWith(configs);
})
```

__Related__

* forEachOfSeries(obj, iterator, [callback])
* forEachOfLimit(obj, limit, iterator, [callback])

---------------------------------------

<a name="map" />
### map(arr, iterator, [callback])

Produces a new array of values by mapping each value in `arr` through
the `iterator` function. The `iterator` is called with an item from `arr` and a
callback for when it has finished processing. Each of these callback takes 2 arguments:
an `error`, and the transformed item from `arr`. If `iterator` passes an error to its
callback, the main `callback` (for the `map` function) is immediately called with the error.

Note, that since this function applies the `iterator` to each item in parallel,
there is no guarantee that the `iterator` functions will complete in order.
However, the results array will be in the same order as the original `arr`.

__Arguments__

* `arr` - An array to iterate over.
* `iterator(item, callback)` - A function to apply to each item in `arr`.
  The iterator is passed a `callback(err, transformed)` which must be called once
  it has completed with an error (which can be `null`) and a transformed item.
* `callback(err, results)` - *Optional* A callback which is called when all `iterator`
  functions have finished, or an error occurs. Results is an array of the
  transformed items from the `arr`.

__Example__

```js
async.map(['file1','file2','file3'], fs.stat, function(err, results){
    // results is now an array of stats for each file
});
```

__Related__
* mapSeries(arr, iterator, [callback])
* mapLimit(arr, limit, iterator, [callback])

---------------------------------------

<a name="select" />
<a name="filter" />
### filter(arr, iterator, [callback])

__Alias:__ `select`

Returns a new array of all the values in `arr` which pass an async truth test.
_The callback for each `iterator` call only accepts a single argument of `true` or
`false`; it does not accept an error argument first!_ This is in-line with the
way node libraries work with truth tests like `fs.exists`. This operation is
performed in parallel, but the results array will be in the same order as the
original.

__Arguments__

* `arr` - An array to iterate over.
* `iterator(item, callback)` - A truth test to apply to each item in `arr`.
  The `iterator` is passed a `callback(truthValue)`, which must be called with a
  boolean argument once it has completed.
* `callback(results)` - *Optional* A callback which is called after all the `iterator`
  functions have finished.

__Example__

```js
async.filter(['file1','file2','file3'], fs.exists, function(results){
    // results now equals an array of the existing files
});
```

__Related__

* filterSeries(arr, iterator, [callback])

---------------------------------------

<a name="reject" />
### reject(arr, iterator, [callback])

The opposite of [`filter`](#filter). Removes values that pass an `async` truth test.

__Related__

* rejectSeries(arr, iterator, [callback])

---------------------------------------

<a name="reduce" />
### reduce(arr, memo, iterator, [callback])

__Aliases:__ `inject`, `foldl`

Reduces `arr` into a single value using an async `iterator` to return
each successive step. `memo` is the initial state of the reduction.
This function only operates in series.

For performance reasons, it may make sense to split a call to this function into
a parallel map, and then use the normal `Array.prototype.reduce` on the results.
This function is for situations where each step in the reduction needs to be async;
if you can get the data before reducing it, then it's probably a good idea to do so.

__Arguments__

* `arr` - An array to iterate over.
* `memo` - The initial state of the reduction.
* `iterator(memo, item, callback)` - A function applied to each item in the
  array to produce the next step in the reduction. The `iterator` is passed a
  `callback(err, reduction)` which accepts an optional error as its first
  argument, and the state of the reduction as the second. If an error is
  passed to the callback, the reduction is stopped and the main `callback` is
  immediately called with the error.
* `callback(err, result)` - *Optional* A callback which is called after all the `iterator`
  functions have finished. Result is the reduced value.

__Example__

```js
async.reduce([1,2,3], 0, function(memo, item, callback){
    // pointless async:
    process.nextTick(function(){
        callback(null, memo + item)
    });
}, function(err, result){
    // result is now equal to the last value of memo, which is 6
});
```

---------------------------------------

<a name="reduceRight" />
### reduceRight(arr, memo, iterator, [callback])

__Alias:__ `foldr`

Same as [`reduce`](#reduce), only operates on `arr` in reverse order.


---------------------------------------

<a name="detect" />
### detect(arr, iterator, [callback])

Returns the first value in `arr` that passes an async truth test. The
`iterator` is applied in parallel, meaning the first iterator to return `true` will
fire the detect `callback` with that result. That means the result might not be
the first item in the original `arr` (in terms of order) that passes the test.

If order within the original `arr` is important, then look at [`detectSeries`](#detectSeries).

__Arguments__

* `arr` - An array to iterate over.
* `iterator(item, callback)` - A truth test to apply to each item in `arr`.
  The iterator is passed a `callback(truthValue)` which must be called with a
  boolean argument once it has completed. **Note: this callback does not take an error as its first argument.**
* `callback(result)` - *Optional* A callback which is called as soon as any iterator returns
  `true`, or after all the `iterator` functions have finished. Result will be
  the first item in the array that passes the truth test (iterator) or the
  value `undefined` if none passed.  **Note: this callback does not take an error as its first argument.**

__Example__

```js
async.detect(['file1','file2','file3'], fs.exists, function(result){
    // result now equals the first file in the list that exists
});
```

__Related__

* detectSeries(arr, iterator, [callback])

---------------------------------------

<a name="sortBy" />
### sortBy(arr, iterator, [callback])

Sorts a list by the results of running each `arr` value through an async `iterator`.

__Arguments__

* `arr` - An array to iterate over.
* `iterator(item, callback)` - A function to apply to each item in `arr`.
  The iterator is passed a `callback(err, sortValue)` which must be called once it
  has completed with an error (which can be `null`) and a value to use as the sort
  criteria.
* `callback(err, results)` - *Optional* A callback which is called after all the `iterator`
  functions have finished, or an error occurs. Results is the items from
  the original `arr` sorted by the values returned by the `iterator` calls.

__Example__

```js
async.sortBy(['file1','file2','file3'], function(file, callback){
    fs.stat(file, function(err, stats){
        callback(err, stats.mtime);
    });
}, function(err, results){
    // results is now the original array of files sorted by
    // modified date
});
```

__Sort Order__

By modifying the callback parameter the sorting order can be influenced:

```js
//ascending order
async.sortBy([1,9,3,5], function(x, callback){
    callback(null, x);
}, function(err,result){
    //result callback
} );

//descending order
async.sortBy([1,9,3,5], function(x, callback){
    callback(null, x*-1);    //<- x*-1 instead of x, turns the order around
}, function(err,result){
    //result callback
} );
```

---------------------------------------

<a name="some" />
### some(arr, iterator, [callback])

__Alias:__ `any`

Returns `true` if at least one element in the `arr` satisfies an async test.
_The callback for each iterator call only accepts a single argument of `true` or
`false`; it does not accept an error argument first!_ This is in-line with the
way node libraries work with truth tests like `fs.exists`. Once any iterator
call returns `true`, the main `callback` is immediately called.

__Arguments__

* `arr` - An array to iterate over.
* `iterator(item, callback)` - A truth test to apply to each item in the array
  in parallel. The iterator is passed a `callback(truthValue)`` which must be
  called with a boolean argument once it has completed.
* `callback(result)` - *Optional* A callback which is called as soon as any iterator returns
  `true`, or after all the iterator functions have finished. Result will be
  either `true` or `false` depending on the values of the async tests.

 **Note: the callbacks do not take an error as their first argument.**
__Example__

```js
async.some(['file1','file2','file3'], fs.exists, function(result){
    // if result is true then at least one of the files exists
});
```

---------------------------------------

<a name="every" />
### every(arr, iterator, [callback])

__Alias:__ `all`

Returns `true` if every element in `arr` satisfies an async test.
_The callback for each `iterator` call only accepts a single argument of `true` or
`false`; it does not accept an error argument first!_ This is in-line with the
way node libraries work with truth tests like `fs.exists`.

__Arguments__

* `arr` - An array to iterate over.
* `iterator(item, callback)` - A truth test to apply to each item in the array
  in parallel. The iterator is passed a `callback(truthValue)` which must be
  called with a  boolean argument once it has completed.
* `callback(result)` - *Optional* A callback which is called after all the `iterator`
  functions have finished. Result will be either `true` or `false` depending on
  the values of the async tests.

 **Note: the callbacks do not take an error as their first argument.**

__Example__

```js
async.every(['file1','file2','file3'], fs.exists, function(result){
    // if result is true then every file exists
});
```

---------------------------------------

<a name="concat" />
### concat(arr, iterator, [callback])

Applies `iterator` to each item in `arr`, concatenating the results. Returns the
concatenated list. The `iterator`s are called in parallel, and the results are
concatenated as they return. There is no guarantee that the results array will
be returned in the original order of `arr` passed to the `iterator` function.

__Arguments__

* `arr` - An array to iterate over.
* `iterator(item, callback)` - A function to apply to each item in `arr`.
  The iterator is passed a `callback(err, results)` which must be called once it
  has completed with an error (which can be `null`) and an array of results.
* `callback(err, results)` - *Optional* A callback which is called after all the `iterator`
  functions have finished, or an error occurs. Results is an array containing
  the concatenated results of the `iterator` function.

__Example__

```js
async.concat(['dir1','dir2','dir3'], fs.readdir, function(err, files){
    // files is now a list of filenames that exist in the 3 directories
});
```

__Related__

* concatSeries(arr, iterator, [callback])


## Control Flow

<a name="series" />
### series(tasks, [callback])

Run the functions in the `tasks` array in series, each one running once the previous
function has completed. If any functions in the series pass an error to its
callback, no more functions are run, and `callback` is immediately called with the value of the error.
Otherwise, `callback` receives an array of results when `tasks` have completed.

It is also possible to use an object instead of an array. Each property will be
run as a function, and the results will be passed to the final `callback` as an object
instead of an array. This can be a more readable way of handling results from
[`series`](#series).

**Note** that while many implementations preserve the order of object properties, the
[ECMAScript Language Specifcation](http://www.ecma-international.org/ecma-262/5.1/#sec-8.6)
explicitly states that

> The mechanics and order of enumerating the properties is not specified.

So if you rely on the order in which your series of functions are executed, and want
this to work on all platforms, consider using an array.

__Arguments__

* `tasks` - An array or object containing functions to run, each function is passed
  a `callback(err, result)` it must call on completion with an error `err` (which can
  be `null`) and an optional `result` value.
* `callback(err, results)` - An optional callback to run once all the functions
  have completed. This function gets a results array (or object) containing all
  the result arguments passed to the `task` callbacks.

__Example__

```js
async.series([
    function(callback){
        // do some stuff ...
        callback(null, 'one');
    },
    function(callback){
        // do some more stuff ...
        callback(null, 'two');
    }
],
// optional callback
function(err, results){
    // results is now equal to ['one', 'two']
});


// an example using an object instead of an array
async.series({
    one: function(callback){
        setTimeout(function(){
            callback(null, 1);
        }, 200);
    },
    two: function(callback){
        setTimeout(function(){
            callback(null, 2);
        }, 100);
    }
},
function(err, results) {
    // results is now equal to: {one: 1, two: 2}
});
```

---------------------------------------

<a name="parallel" />
### parallel(tasks, [callback])

Run the `tasks` array of functions in parallel, without waiting until the previous
function has completed. If any of the functions pass an error to its
callback, the main `callback` is immediately called with the value of the error.
Once the `tasks` have completed, the results are passed to the final `callback` as an
array.

It is also possible to use an object instead of an array. Each property will be
run as a function and the results will be passed to the final `callback` as an object
instead of an array. This can be a more readable way of handling results from
[`parallel`](#parallel).


__Arguments__

* `tasks` - An array or object containing functions to run. Each function is passed
  a `callback(err, result)` which it must call on completion with an error `err`
  (which can be `null`) and an optional `result` value.
* `callback(err, results)` - An optional callback to run once all the functions
  have completed. This function gets a results array (or object) containing all
  the result arguments passed to the task callbacks.

__Example__

```js
async.parallel([
    function(callback){
        setTimeout(function(){
            callback(null, 'one');
        }, 200);
    },
    function(callback){
        setTimeout(function(){
            callback(null, 'two');
        }, 100);
    }
],
// optional callback
function(err, results){
    // the results array will equal ['one','two'] even though
    // the second function had a shorter timeout.
});


// an example using an object instead of an array
async.parallel({
    one: function(callback){
        setTimeout(function(){
            callback(null, 1);
        }, 200);
    },
    two: function(callback){
        setTimeout(function(){
            callback(null, 2);
        }, 100);
    }
},
function(err, results) {
    // results is now equals to: {one: 1, two: 2}
});
```

__Related__

* parallelLimit(tasks, limit, [callback])

---------------------------------------

<a name="whilst" />
### whilst(test, fn, callback)

Repeatedly call `fn`, while `test` returns `true`. Calls `callback` when stopped,
or an error occurs.

__Arguments__

* `test()` - synchronous truth test to perform before each execution of `fn`.
* `fn(callback)` - A function which is called each time `test` passes. The function is
  passed a `callback(err)`, which must be called once it has completed with an
  optional `err` argument.
* `callback(err)` - A callback which is called after the test fails and repeated
  execution of `fn` has stopped.

__Example__

```js
var count = 0;

async.whilst(
    function () { return count < 5; },
    function (callback) {
        count++;
        setTimeout(callback, 1000);
    },
    function (err) {
        // 5 seconds have passed
    }
);
```

---------------------------------------

<a name="doWhilst" />
### doWhilst(fn, test, callback)

The post-check version of [`whilst`](#whilst). To reflect the difference in
the order of operations, the arguments `test` and `fn` are switched.

`doWhilst` is to `whilst` as `do while` is to `while` in plain JavaScript.

---------------------------------------

<a name="until" />
### until(test, fn, callback)

Repeatedly call `fn` until `test` returns `true`. Calls `callback` when stopped,
or an error occurs.

The inverse of [`whilst`](#whilst).

---------------------------------------

<a name="doUntil" />
### doUntil(fn, test, callback)

Like [`doWhilst`](#doWhilst), except the `test` is inverted. Note the argument ordering differs from `until`.

---------------------------------------

<a name="during" />
### during(test, fn, callback)

Like [`whilst`](#whilst), except the `test` is an asynchronous function that is passed a callback in the form of `function (err, truth)`. If error is passed to `test` or `fn`, the main callback is immediately called with the value of the error.

__Example__

```js
var count = 0;

async.during(
    function (callback) { 
      return callback(null, count < 5); 
    },
    function (callback) {
        count++;
        setTimeout(callback, 1000);
    },
    function (err) {
        // 5 seconds have passed
    }
);
```

---------------------------------------

<a name="doDuring" />
### doDuring(fn, test, callback)

The post-check version of [`during`](#during). To reflect the difference in
the order of operations, the arguments `test` and `fn` are switched.

Also a version of [`doWhilst`](#doWhilst) with asynchronous `test` function.

---------------------------------------

<a name="forever" />
### forever(fn, [errback])

Calls the asynchronous function `fn` with a callback parameter that allows it to
call itself again, in series, indefinitely.

If an error is passed to the callback then `errback` is called with the
error, and execution stops, otherwise it will never be called.

```js
async.forever(
    function(next) {
        // next is suitable for passing to things that need a callback(err [, whatever]);
        // it will result in this function being called again.
    },
    function(err) {
        // if next is called with a value in its first parameter, it will appear
        // in here as 'err', and execution will stop.
    }
);
```

---------------------------------------

<a name="waterfall" />
### waterfall(tasks, [callback])

Runs the `tasks` array of functions in series, each passing their results to the next in
the array. However, if any of the `tasks` pass an error to their own callback, the
next function is not executed, and the main `callback` is immediately called with
the error.

__Arguments__

* `tasks` - An array of functions to run, each function is passed a
  `callback(err, result1, result2, ...)` it must call on completion. The first
  argument is an error (which can be `null`) and any further arguments will be
  passed as arguments in order to the next task.
* `callback(err, [results])` - An optional callback to run once all the functions
  have completed. This will be passed the results of the last task's callback.



__Example__

```js
async.waterfall([
    function(callback) {
        callback(null, 'one', 'two');
    },
    function(arg1, arg2, callback) {
      // arg1 now equals 'one' and arg2 now equals 'two'
        callback(null, 'three');
    },
    function(arg1, callback) {
        // arg1 now equals 'three'
        callback(null, 'done');
    }
], function (err, result) {
    // result now equals 'done'
});
```

---------------------------------------
<a name="compose" />
### compose(fn1, fn2...)

Creates a function which is a composition of the passed asynchronous
functions. Each function consumes the return value of the function that
follows. Composing functions `f()`, `g()`, and `h()` would produce the result of
`f(g(h()))`, only this version uses callbacks to obtain the return values.

Each function is executed with the `this` binding of the composed function.

__Arguments__

* `functions...` - the asynchronous functions to compose


__Example__

```js
function add1(n, callback) {
    setTimeout(function () {
        callback(null, n + 1);
    }, 10);
}

function mul3(n, callback) {
    setTimeout(function () {
        callback(null, n * 3);
    }, 10);
}

var add1mul3 = async.compose(mul3, add1);

add1mul3(4, function (err, result) {
   // result now equals 15
});
```

---------------------------------------
<a name="seq" />
### seq(fn1, fn2...)

Version of the compose function that is more natural to read.
Each function consumes the return value of the previous function.
It is the equivalent of [`compose`](#compose) with the arguments reversed.

Each function is executed with the `this` binding of the composed function.

__Arguments__

* `functions...` - the asynchronous functions to compose


__Example__

```js
// Requires lodash (or underscore), express3 and dresende's orm2.
// Part of an app, that fetches cats of the logged user.
// This example uses `seq` function to avoid overnesting and error
// handling clutter.
app.get('/cats', function(request, response) {
  var User = request.models.User;
  async.seq(
    _.bind(User.get, User),  // 'User.get' has signature (id, callback(err, data))
    function(user, fn) {
      user.getCats(fn);      // 'getCats' has signature (callback(err, data))
    }
  )(req.session.user_id, function (err, cats) {
    if (err) {
      console.error(err);
      response.json({ status: 'error', message: err.message });
    } else {
      response.json({ status: 'ok', message: 'Cats found', data: cats });
    }
  });
});
```

---------------------------------------
<a name="applyEach" />
### applyEach(fns, args..., callback)

Applies the provided arguments to each function in the array, calling
`callback` after all functions have completed. If you only provide the first
argument, then it will return a function which lets you pass in the
arguments as if it were a single function call.

__Arguments__

* `fns` - the asynchronous functions to all call with the same arguments
* `args...` - any number of separate arguments to pass to the function
* `callback` - the final argument should be the callback, called when all
  functions have completed processing


__Example__

```js
async.applyEach([enableSearch, updateSchema], 'bucket', callback);

// partial application example:
async.each(
    buckets,
    async.applyEach([enableSearch, updateSchema]),
    callback
);
```

__Related__

* applyEachSeries(tasks, args..., [callback])

---------------------------------------

<a name="queue" />
### queue(worker, [concurrency])

Creates a `queue` object with the specified `concurrency`. Tasks added to the
`queue` are processed in parallel (up to the `concurrency` limit). If all
`worker`s are in progress, the task is queued until one becomes available.
Once a `worker` completes a `task`, that `task`'s callback is called.

__Arguments__

* `worker(task, callback)` - An asynchronous function for processing a queued
  task, which must call its `callback(err)` argument when finished, with an
  optional `error` as an argument.  If you want to handle errors from an individual task, pass a callback to `q.push()`.
* `concurrency` - An `integer` for determining how many `worker` functions should be
  run in parallel.  If omitted, the concurrency defaults to `1`.  If the concurrency is `0`, an error is thrown.

__Queue objects__

The `queue` object returned by this function has the following properties and
methods:

* `length()` - a function returning the number of items waiting to be processed.
* `started` - a function returning whether or not any items have been pushed and processed by the queue
* `running()` - a function returning the number of items currently being processed.
* `idle()` - a function returning false if there are items waiting or being processed, or true if not.
* `concurrency` - an integer for determining how many `worker` functions should be
  run in parallel. This property can be changed after a `queue` is created to
  alter the concurrency on-the-fly.
* `push(task, [callback])` - add a new task to the `queue`. Calls `callback` once
  the `worker` has finished processing the task. Instead of a single task, a `tasks` array
  can be submitted. The respective callback is used for every task in the list.
* `unshift(task, [callback])` - add a new task to the front of the `queue`.
* `saturated` - a callback that is called when the `queue` length hits the `concurrency` limit,
   and further tasks will be queued.
* `empty` - a callback that is called when the last item from the `queue` is given to a `worker`.
* `drain` - a callback that is called when the last item from the `queue` has returned from the `worker`.
* `paused` - a boolean for determining whether the queue is in a paused state
* `pause()` - a function that pauses the processing of tasks until `resume()` is called.
* `resume()` - a function that resumes the processing of queued tasks when the queue is paused.
* `kill()` - a function that removes the `drain` callback and empties remaining tasks from the queue forcing it to go idle.

__Example__

```js
// create a queue object with concurrency 2

var q = async.queue(function (task, callback) {
    console.log('hello ' + task.name);
    callback();
}, 2);


// assign a callback
q.drain = function() {
    console.log('all items have been processed');
}

// add some items to the queue

q.push({name: 'foo'}, function (err) {
    console.log('finished processing foo');
});
q.push({name: 'bar'}, function (err) {
    console.log('finished processing bar');
});

// add some items to the queue (batch-wise)

q.push([{name: 'baz'},{name: 'bay'},{name: 'bax'}], function (err) {
    console.log('finished processing item');
});

// add some items to the front of the queue

q.unshift({name: 'bar'}, function (err) {
    console.log('finished processing bar');
});
```


---------------------------------------

<a name="priorityQueue" />
### priorityQueue(worker, concurrency)

The same as [`queue`](#queue) only tasks are assigned a priority and completed in ascending priority order. There are two differences between `queue` and `priorityQueue` objects:

* `push(task, priority, [callback])` - `priority` should be a number. If an array of
  `tasks` is given, all tasks will be assigned the same priority.
* The `unshift` method was removed.

---------------------------------------

<a name="cargo" />
### cargo(worker, [payload])

Creates a `cargo` object with the specified payload. Tasks added to the
cargo will be processed altogether (up to the `payload` limit). If the
`worker` is in progress, the task is queued until it becomes available. Once
the `worker` has completed some tasks, each callback of those tasks is called.
Check out [these](https://camo.githubusercontent.com/6bbd36f4cf5b35a0f11a96dcd2e97711ffc2fb37/68747470733a2f2f662e636c6f75642e6769746875622e636f6d2f6173736574732f313637363837312f36383130382f62626330636662302d356632392d313165322d393734662d3333393763363464633835382e676966) [animations](https://camo.githubusercontent.com/f4810e00e1c5f5f8addbe3e9f49064fd5d102699/68747470733a2f2f662e636c6f75642e6769746875622e636f6d2f6173736574732f313637363837312f36383130312f38346339323036362d356632392d313165322d383134662d3964336430323431336266642e676966) for how `cargo` and `queue` work.

While [queue](#queue) passes only one task to one of a group of workers
at a time, cargo passes an array of tasks to a single worker, repeating
when the worker is finished.

__Arguments__

* `worker(tasks, callback)` - An asynchronous function for processing an array of
  queued tasks, which must call its `callback(err)` argument when finished, with
  an optional `err` argument.
* `payload` - An optional `integer` for determining how many tasks should be
  processed per round; if omitted, the default is unlimited.

__Cargo objects__

The `cargo` object returned by this function has the following properties and
methods:

* `length()` - A function returning the number of items waiting to be processed.
* `payload` - An `integer` for determining how many tasks should be
  process per round. This property can be changed after a `cargo` is created to
  alter the payload on-the-fly.
* `push(task, [callback])` - Adds `task` to the `queue`. The callback is called
  once the `worker` has finished processing the task. Instead of a single task, an array of `tasks`
  can be submitted. The respective callback is used for every task in the list.
* `saturated` - A callback that is called when the `queue.length()` hits the concurrency and further tasks will be queued.
* `empty` - A callback that is called when the last item from the `queue` is given to a `worker`.
* `drain` - A callback that is called when the last item from the `queue` has returned from the `worker`.
* `idle()`, `pause()`, `resume()`, `kill()` - cargo inherits all of the same methods and event calbacks as [`queue`](#queue)

__Example__

```js
// create a cargo object with payload 2

var cargo = async.cargo(function (tasks, callback) {
    for(var i=0; i<tasks.length; i++){
      console.log('hello ' + tasks[i].name);
    }
    callback();
}, 2);


// add some items

cargo.push({name: 'foo'}, function (err) {
    console.log('finished processing foo');
});
cargo.push({name: 'bar'}, function (err) {
    console.log('finished processing bar');
});
cargo.push({name: 'baz'}, function (err) {
    console.log('finished processing baz');
});
```

---------------------------------------

<a name="auto" />
### auto(tasks, [callback])

Determines the best order for running the functions in `tasks`, based on their
requirements. Each function can optionally depend on other functions being completed
first, and each function is run as soon as its requirements are satisfied.

If any of the functions pass an error to their callback, it will not
complete (so any other functions depending on it will not run), and the main
`callback` is immediately called with the error. Functions also receive an
object containing the results of functions which have completed so far.

Note, all functions are called with a `results` object as a second argument,
so it is unsafe to pass functions in the `tasks` object which cannot handle the
extra argument.

For example, this snippet of code:

```js
async.auto({
  readData: async.apply(fs.readFile, 'data.txt', 'utf-8')
}, callback);
```

will have the effect of calling `readFile` with the results object as the last
argument, which will fail:

```js
fs.readFile('data.txt', 'utf-8', cb, {});
```

Instead, wrap the call to `readFile` in a function which does not forward the
`results` object:

```js
async.auto({
  readData: function(cb, results){
    fs.readFile('data.txt', 'utf-8', cb);
  }
}, callback);
```

__Arguments__

* `tasks` - An object. Each of its properties is either a function or an array of
  requirements, with the function itself the last item in the array. The object's key
  of a property serves as the name of the task defined by that property,
  i.e. can be used when specifying requirements for other tasks.
  The function receives two arguments: (1) a `callback(err, result)` which must be
  called when finished, passing an `error` (which can be `null`) and the result of
  the function's execution, and (2) a `results` object, containing the results of
  the previously executed functions.
* `callback(err, results)` - An optional callback which is called when all the
  tasks have been completed. It receives the `err` argument if any `tasks`
  pass an error to their callback. Results are always returned; however, if
  an error occurs, no further `tasks` will be performed, and the results
  object will only contain partial results.


__Example__

```js
async.auto({
    get_data: function(callback){
        console.log('in get_data');
        // async code to get some data
        callback(null, 'data', 'converted to array');
    },
    make_folder: function(callback){
        console.log('in make_folder');
        // async code to create a directory to store a file in
        // this is run at the same time as getting the data
        callback(null, 'folder');
    },
    write_file: ['get_data', 'make_folder', function(callback, results){
        console.log('in write_file', JSON.stringify(results));
        // once there is some data and the directory exists,
        // write the data to a file in the directory
        callback(null, 'filename');
    }],
    email_link: ['write_file', function(callback, results){
        console.log('in email_link', JSON.stringify(results));
        // once the file is written let's email a link to it...
        // results.write_file contains the filename returned by write_file.
        callback(null, {'file':results.write_file, 'email':'user@example.com'});
    }]
}, function(err, results) {
    console.log('err = ', err);
    console.log('results = ', results);
});
```

This is a fairly trivial example, but to do this using the basic parallel and
series functions would look like this:

```js
async.parallel([
    function(callback){
        console.log('in get_data');
        // async code to get some data
        callback(null, 'data', 'converted to array');
    },
    function(callback){
        console.log('in make_folder');
        // async code to create a directory to store a file in
        // this is run at the same time as getting the data
        callback(null, 'folder');
    }
],
function(err, results){
    async.series([
        function(callback){
            console.log('in write_file', JSON.stringify(results));
            // once there is some data and the directory exists,
            // write the data to a file in the directory
            results.push('filename');
            callback(null);
        },
        function(callback){
            console.log('in email_link', JSON.stringify(results));
            // once the file is written let's email a link to it...
            callback(null, {'file':results.pop(), 'email':'user@example.com'});
        }
    ]);
});
```

For a complicated series of `async` tasks, using the [`auto`](#auto) function makes adding
new tasks much easier (and the code more readable).


---------------------------------------

<a name="retry" />
### retry([opts = {times: 5, interval: 0}| 5], task, [callback])

Attempts to get a successful response from `task` no more than `times` times before
returning an error. If the task is successful, the `callback` will be passed the result
of the successful task. If all attempts fail, the callback will be passed the error and
result (if any) of the final attempt.

__Arguments__

* `opts` - Can be either an object with `times` and `interval` or a number. `times` is how many attempts should be made before giving up. `interval` is how long to wait inbetween attempts. Defaults to {times: 5, interval: 0}
  * if a number is passed in it sets `times` only (with `interval` defaulting to 0).
* `task(callback, results)` - A function which receives two arguments: (1) a `callback(err, result)`
  which must be called when finished, passing `err` (which can be `null`) and the `result` of
  the function's execution, and (2) a `results` object, containing the results of
  the previously executed functions (if nested inside another control flow).
* `callback(err, results)` - An optional callback which is called when the
  task has succeeded, or after the final failed attempt. It receives the `err` and `result` arguments of the last attempt at completing the `task`.

The [`retry`](#retry) function can be used as a stand-alone control flow by passing a
callback, as shown below:

```js
async.retry(3, apiMethod, function(err, result) {
    // do something with the result
});
```

```js
async.retry({times: 3, interval: 200}, apiMethod, function(err, result) {
    // do something with the result
});
```

It can also be embeded within other control flow functions to retry individual methods
that are not as reliable, like this:

```js
async.auto({
    users: api.getUsers.bind(api),
    payments: async.retry(3, api.getPayments.bind(api))
}, function(err, results) {
  // do something with the results
});
```


---------------------------------------

<a name="iterator" />
### iterator(tasks)

Creates an iterator function which calls the next function in the `tasks` array,
returning a continuation to call the next one after that. It's also possible to
“peek” at the next iterator with `iterator.next()`.

This function is used internally by the `async` module, but can be useful when
you want to manually control the flow of functions in series.

__Arguments__

* `tasks` - An array of functions to run.

__Example__

```js
var iterator = async.iterator([
    function(){ sys.p('one'); },
    function(){ sys.p('two'); },
    function(){ sys.p('three'); }
]);

node> var iterator2 = iterator();
'one'
node> var iterator3 = iterator2();
'two'
node> iterator3();
'three'
node> var nextfn = iterator2.next();
node> nextfn();
'three'
```

---------------------------------------

<a name="apply" />
### apply(function, arguments..)

Creates a continuation function with some arguments already applied.

Useful as a shorthand when combined with other control flow functions. Any arguments
passed to the returned function are added to the arguments originally passed
to apply.

__Arguments__

* `function` - The function you want to eventually apply all arguments to.
* `arguments...` - Any number of arguments to automatically apply when the
  continuation is called.

__Example__

```js
// using apply

async.parallel([
    async.apply(fs.writeFile, 'testfile1', 'test1'),
    async.apply(fs.writeFile, 'testfile2', 'test2'),
]);


// the same process without using apply

async.parallel([
    function(callback){
        fs.writeFile('testfile1', 'test1', callback);
    },
    function(callback){
        fs.writeFile('testfile2', 'test2', callback);
    }
]);
```

It's possible to pass any number of additional arguments when calling the
continuation:

```js
node> var fn = async.apply(sys.puts, 'one');
node> fn('two', 'three');
one
two
three
```

---------------------------------------

<a name="nextTick" />
### nextTick(callback), setImmediate(callback)

Calls `callback` on a later loop around the event loop. In Node.js this just
calls `process.nextTick`; in the browser it falls back to `setImmediate(callback)`
if available, otherwise `setTimeout(callback, 0)`, which means other higher priority
events may precede the execution of `callback`.

This is used internally for browser-compatibility purposes.

__Arguments__

* `callback` - The function to call on a later loop around the event loop.

__Example__

```js
var call_order = [];
async.nextTick(function(){
    call_order.push('two');
    // call_order now equals ['one','two']
});
call_order.push('one')
```

<a name="times" />
### times(n, iterator, [callback])

Calls the `iterator` function `n` times, and accumulates results in the same manner
you would use with [`map`](#map).

__Arguments__

* `n` - The number of times to run the function.
* `iterator` - The function to call `n` times.
* `callback` - see [`map`](#map)

__Example__

```js
// Pretend this is some complicated async factory
var createUser = function(id, callback) {
  callback(null, {
    id: 'user' + id
  })
}
// generate 5 users
async.times(5, function(n, next){
    createUser(n, function(err, user) {
      next(err, user)
    })
}, function(err, users) {
  // we should now have 5 users
});
```

__Related__

* timesSeries(n, iterator, [callback])
* timesLimit(n, limit, iterator, [callback])


## Utils

<a name="memoize" />
### memoize(fn, [hasher])

Caches the results of an `async` function. When creating a hash to store function
results against, the callback is omitted from the hash and an optional hash
function can be used.

If no hash function is specified, the first argument is used as a hash key, which may work reasonably if it is a string or a data type that converts to a distinct string. Note that objects and arrays will not behave reasonably. Neither will cases where the other arguments are significant. In such cases, specify your own hash function.

The cache of results is exposed as the `memo` property of the function returned
by `memoize`.

__Arguments__

* `fn` - The function to proxy and cache results from.
* `hasher` - An optional function for generating a custom hash for storing
  results. It has all the arguments applied to it apart from the callback, and
  must be synchronous.

__Example__

```js
var slow_fn = function (name, callback) {
    // do something
    callback(null, result);
};
var fn = async.memoize(slow_fn);

// fn can now be used as if it were slow_fn
fn('some name', function () {
    // callback
});
```

<a name="unmemoize" />
### unmemoize(fn)

Undoes a [`memoize`](#memoize)d function, reverting it to the original, unmemoized
form. Handy for testing.

__Arguments__

* `fn` - the memoized function

---------------------------------------

<a name="ensureAsync" />
### ensureAsync(fn)

Wrap an async function and ensure it calls its callback on a later tick of the event loop.  If the function already calls its callback on a next tick, no extra deferral is added. This is useful for preventing stack overflows (`RangeError: Maximum call stack size exceeded`) and generally keeping [Zalgo](http://blog.izs.me/post/59142742143/designing-apis-for-asynchrony) contained.

__Arguments__

* `fn` - an async function, one that expects a node-style callback as its last argument

Returns a wrapped function with the exact same call signature as the function passed in.

__Example__

```js
function sometimesAsync(arg, callback) {
  if (cache[arg]) {
    return callback(null, cache[arg]); // this would be synchronous!!
  } else {
    doSomeIO(arg, callback); // this IO would be asynchronous
  }
}

// this has a risk of stack overflows if many results are cached in a row
async.mapSeries(args, sometimesAsync, done);

// this will defer sometimesAsync's callback if necessary,
// preventing stack overflows
async.mapSeries(args, async.ensureAsync(sometimesAsync), done);

```

---------------------------------------

<a name="constant">
### constant(values...)

Returns a function that when called, calls-back with the values provided.  Useful as the first function in a `waterfall`, or for plugging values in to `auto`.

__Example__

```js
async.waterfall([
  async.constant(42),
  function (value, next) {
    // value === 42
  },
  //...
], callback);

async.waterfall([
  async.constant(filename, "utf8"),
  fs.readFile,
  function (fileData, next) {
    //...
  }
  //...
], callback);

async.auto({
  hostname: async.constant("https://server.net/"),
  port: findFreePort,
  launchServer: ["hostname", "port", function (cb, options) {
    startServer(options, cb);
  }],
  //...
}, callback);

```

---------------------------------------

<a name="asyncify">
<a name="wrapSync">
### asyncify(func)

*Alias: wrapSync*

Take a sync function and make it async, passing its return value to a callback. This is useful for plugging sync functions into a waterfall, series, or other async functions. Any arguments passed to the generated function will be passed to the wrapped function (except for the final callback argument). Errors thrown will be passed to the callback.

__Example__

```js
async.waterfall([
  async.apply(fs.readFile, filename, "utf8"),
  async.asyncify(JSON.parse),
  function (data, next) {
    // data is the result of parsing the text.
    // If there was a parsing error, it would have been caught.
  }
], callback)
```

---------------------------------------

<a name="log" />
### log(function, arguments)

Logs the result of an `async` function to the `console`. Only works in Node.js or
in browsers that support `console.log` and `console.error` (such as FF and Chrome).
If multiple arguments are returned from the async function, `console.log` is
called on each argument in order.

__Arguments__

* `function` - The function you want to eventually apply all arguments to.
* `arguments...` - Any number of arguments to apply to the function.

__Example__

```js
var hello = function(name, callback){
    setTimeout(function(){
        callback(null, 'hello ' + name);
    }, 1000);
};
```
```js
node> async.log(hello, 'world');
'hello world'
```

---------------------------------------

<a name="dir" />
### dir(function, arguments)

Logs the result of an `async` function to the `console` using `console.dir` to
display the properties of the resulting object. Only works in Node.js or
in browsers that support `console.dir` and `console.error` (such as FF and Chrome).
If multiple arguments are returned from the async function, `console.dir` is
called on each argument in order.

__Arguments__

* `function` - The function you want to eventually apply all arguments to.
* `arguments...` - Any number of arguments to apply to the function.

__Example__

```js
var hello = function(name, callback){
    setTimeout(function(){
        callback(null, {hello: name});
    }, 1000);
};
```
```js
node> async.dir(hello, 'world');
{hello: 'world'}
```

---------------------------------------

<a name="noConflict" />
### noConflict()

Changes the value of `async` back to its original value, returning a reference to the
`async` object.<|MERGE_RESOLUTION|>--- conflicted
+++ resolved
@@ -178,20 +178,10 @@
 ### Control Flow
 
 * [`series`](#seriestasks-callback)
-<<<<<<< HEAD
 * [`parallel`](#parallel), `parallelLimit`
 * [`whilst`](#whilst), [`doWhilst`](#doWhilst)
 * [`until`](#until), [`doUntil`](#doUntil)
-=======
-* [`parallel`](#parallel)
-* [`parallelLimit`](#parallellimittasks-limit-callback)
-* [`whilst`](#whilst)
-* [`doWhilst`](#doWhilst)
-* [`until`](#until)
-* [`doUntil`](#doUntil)
-* [`during`](#during)
-* [`doDuring`](#doDuring)
->>>>>>> f97befd8
+* [`during`](#during), [`doDuring`](#doDuring)
 * [`forever`](#forever)
 * [`waterfall`](#waterfall)
 * [`compose`](#compose)
@@ -202,15 +192,7 @@
 * [`auto`](#auto)
 * [`retry`](#retry)
 * [`iterator`](#iterator)
-<<<<<<< HEAD
-* [`apply`](#apply)
-* [`nextTick`](#nextTick)
 * [`times`](#times), `timesSeries`, `timesLimit`
-=======
-* [`times`](#times)
-* [`timesSeries`](#timesSeries)
-* [`timesLimit`](#timesLimit)
->>>>>>> f97befd8
 
 ### Utils
 
@@ -876,8 +858,8 @@
 var count = 0;
 
 async.during(
-    function (callback) { 
-      return callback(null, count < 5); 
+    function (callback) {
+      return callback(null, count < 5);
     },
     function (callback) {
         count++;
