--- conflicted
+++ resolved
@@ -1081,22 +1081,14 @@
 
 __Example__
 
-<<<<<<< HEAD
 ```js
 var call_order = [];
 async.nextTick(function(){
     call_order.push('two');
-    // call_order now equals ['one','two]
+    // call_order now equals ['one','two']
 });
 call_order.push('one')
 ```
-=======
-    var call_order = [];
-    async.nextTick(function(){
-        call_order.push('two');
-        // call_order now equals ['one','two]
-    });
-    call_order.push('one')
 
 <a name="times" />
 ### times(n, callback)
@@ -1132,7 +1124,6 @@
 series. The next iterator is only called once the current one has completed
 processing. The results array will be in the same order as the original.
 
->>>>>>> f128d3d2
 
 ## Utils
 
