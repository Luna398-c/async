# Async.js

Async is a utility module which provides straight-forward, powerful functions
for working with asynchronous JavaScript. Although originally designed for
use with [node.js](http://nodejs.org), it can also be used directly in the
browser.

Async provides around 20 functions that include the usual 'functional'
suspects (map, reduce, filter, forEach…) as well as some common patterns
for asynchronous control flow (parallel, series, waterfall…). All these
functions assume you follow the node.js convention of providing a single
callback as the last argument of your async function.


## Quick Examples

<<<<<<< HEAD
```javascript
=======
```js
>>>>>>> 8696792b
async.map(['file1','file2','file3'], fs.stat, function(err, results){
    // results is now an array of stats for each file
});

async.filter(['file1','file2','file3'], path.exists, function(results){
    // results now equals an array of the existing files
});

async.parallel([
    function(){ ... },
    function(){ ... }
], callback);

async.series([
    function(){ ... },
    function(){ ... }
]);
```

There are many more functions available so take a look at the docs below for a
full list. This module aims to be comprehensive, so if you feel anything is
missing please create a GitHub issue for it.


## Download

Releases are available for download from
[GitHub](http://github.com/caolan/async/downloads).
Alternatively, you can install using Node Package Manager (npm):

    npm install async


__Development:__ [async.js](https://github.com/caolan/async/raw/master/lib/async.js) - 17.5kb Uncompressed

__Production:__ [async.min.js](https://github.com/caolan/async/raw/master/dist/async.min.js) - 1.7kb Packed and Gzipped


## In the Browser

So far its been tested in IE6, IE7, IE8, FF3.6 and Chrome 5. Usage:

```html
<script type="text/javascript" src="async.js"></script>
<script type="text/javascript">

    async.map(data, asyncProcess, function(err, results){
        alert(results);
    });

</script>
```

## Documentation

### Collections

* [forEach](#forEach)
* [map](#map)
* [filter](#filter)
* [reject](#reject)
* [reduce](#reduce)
* [detect](#detect)
* [sortBy](#sortBy)
* [some](#some)
* [every](#every)
* [concat](#concat)

### Control Flow

* [series](#series)
* [parallel](#parallel)
* [whilst](#whilst)
* [until](#until)
* [waterfall](#waterfall)
* [queue](#queue)
* [auto](#auto)
* [iterator](#iterator)
* [apply](#apply)
* [nextTick](#nextTick)

### Utils

* [memoize](#memoize)
* [unmemoize](#unmemoize)
* [log](#log)
* [dir](#dir)
* [noConflict](#noConflict)


## Collections

<a name="forEach" />
### forEach(arr, iterator, callback)

Applies an iterator function to each item in an array, in parallel.
The iterator is called with an item from the list and a callback for when it
has finished. If the iterator passes an error to this callback, the main
callback for the forEach function is immediately called with the error.

Note, that since this function applies the iterator to each item in parallel
there is no guarantee that the iterator functions will complete in order.

__Arguments__

* arr - An array to iterate over.
* iterator(item, callback) - A function to apply to each item in the array.
  The iterator is passed a callback(err) which must be called once it has completed.
  If no error has occured, the callback should be run without arguments or 
  with an explicit null argument.
* callback(err) - A callback which is called after all the iterator functions
  have finished, or an error has occurred.

__Example__

```js
// assuming openFiles is an array of file names and saveFile is a function
// to save the modified contents of that file:

async.forEach(openFiles, saveFile, function(err){
    // if any of the saves produced an error, err would equal that error
});
```

---------------------------------------

<a name="forEachSeries" />
### forEachSeries(arr, iterator, callback)

The same as forEach only the iterator is applied to each item in the array in
series. The next iterator is only called once the current one has completed
processing. This means the iterator functions will complete in order.


---------------------------------------

<a name="forEachLimit" />
### forEachLimit(arr, limit, iterator, callback)

The same as forEach only the iterator is applied to batches of items in the
array, in series. The next batch of iterators is only called once the current
one has completed processing.

__Arguments__

* arr - An array to iterate over.
* limit - How many items should be in each batch.
* iterator(item, callback) - A function to apply to each item in the array.
  The iterator is passed a callback which must be called once it has completed.
  If no error has occured, the callback should be run without arguments or 
  with an explicit null argument.
* callback(err) - A callback which is called after all the iterator functions
  have finished, or an error has occurred.

__Example__

```js
// Assume documents is an array of JSON objects and requestApi is a
// function that interacts with a rate-limited REST api.

async.forEachLimit(documents, 20, requestApi, function(err){
    // if any of the saves produced an error, err would equal that error
});
```

---------------------------------------

<a name="map" />
### map(arr, iterator, callback)

Produces a new array of values by mapping each value in the given array through
the iterator function. The iterator is called with an item from the array and a
callback for when it has finished processing. The callback takes 2 arguments, 
an error and the transformed item from the array. If the iterator passes an
error to this callback, the main callback for the map function is immediately
called with the error.

Note, that since this function applies the iterator to each item in parallel
there is no guarantee that the iterator functions will complete in order, however
the results array will be in the same order as the original array.

__Arguments__

* arr - An array to iterate over.
* iterator(item, callback) - A function to apply to each item in the array.
  The iterator is passed a callback which must be called once it has completed
  with an error (which can be null) and a transformed item.
* callback(err, results) - A callback which is called after all the iterator
  functions have finished, or an error has occurred. Results is an array of the
  transformed items from the original array.

__Example__

```js
async.map(['file1','file2','file3'], fs.stat, function(err, results){
    // results is now an array of stats for each file
});
```

---------------------------------------

<a name="mapSeries" />
### mapSeries(arr, iterator, callback)

The same as map only the iterator is applied to each item in the array in
series. The next iterator is only called once the current one has completed
processing. The results array will be in the same order as the original.


---------------------------------------

<a name="filter" />
### filter(arr, iterator, callback)

__Alias:__ select

Returns a new array of all the values which pass an async truth test.
_The callback for each iterator call only accepts a single argument of true or
false, it does not accept an error argument first!_ This is in-line with the
way node libraries work with truth tests like path.exists. This operation is
performed in parallel, but the results array will be in the same order as the
original.

__Arguments__

* arr - An array to iterate over.
* iterator(item, callback) - A truth test to apply to each item in the array.
  The iterator is passed a callback which must be called with a boolean argument
  once it has completed.
* callback(results) - A callback which is called after all the iterator
  functions have finished.

__Example__

```js
async.filter(['file1','file2','file3'], path.exists, function(results){
    // results now equals an array of the existing files
});
```

---------------------------------------

<a name="filterSeries" />
### filterSeries(arr, iterator, callback)

__alias:__ selectSeries

The same as filter only the iterator is applied to each item in the array in
series. The next iterator is only called once the current one has completed
processing. The results array will be in the same order as the original.

---------------------------------------

<a name="reject" />
### reject(arr, iterator, callback)

The opposite of filter. Removes values that pass an async truth test.

---------------------------------------

<a name="rejectSeries" />
### rejectSeries(arr, iterator, callback)

The same as filter, only the iterator is applied to each item in the array
in series.


---------------------------------------

<a name="reduce" />
### reduce(arr, memo, iterator, callback)

__aliases:__ inject, foldl

Reduces a list of values into a single value using an async iterator to return
each successive step. Memo is the initial state of the reduction. This
function only operates in series. For performance reasons, it may make sense to
split a call to this function into a parallel map, then use the normal
Array.prototype.reduce on the results. This function is for situations where
each step in the reduction needs to be async, if you can get the data before
reducing it then its probably a good idea to do so.

__Arguments__

* arr - An array to iterate over.
* memo - The initial state of the reduction.
* iterator(memo, item, callback) - A function applied to each item in the
  array to produce the next step in the reduction. The iterator is passed a
  callback which accepts an optional error as its first argument, and the state
  of the reduction as the second. If an error is passed to the callback, the
  reduction is stopped and the main callback is immediately called with the
  error.
* callback(err, result) - A callback which is called after all the iterator
  functions have finished. Result is the reduced value.

__Example__

```js
async.reduce([1,2,3], 0, function(memo, item, callback){
    // pointless async:
    process.nextTick(function(){
        callback(null, memo + item)
    });
}, function(err, result){
    // result is now equal to the last value of memo, which is 6
});
```

---------------------------------------

<a name="reduceRight" />
### reduceRight(arr, memo, iterator, callback)

__Alias:__ foldr

Same as reduce, only operates on the items in the array in reverse order.


---------------------------------------

<a name="detect" />
### detect(arr, iterator, callback)

Returns the first value in a list that passes an async truth test. The
iterator is applied in parallel, meaning the first iterator to return true will
fire the detect callback with that result. That means the result might not be
the first item in the original array (in terms of order) that passes the test.

If order within the original array is important then look at detectSeries.

__Arguments__

* arr - An array to iterate over.
* iterator(item, callback) - A truth test to apply to each item in the array.
  The iterator is passed a callback which must be called with a boolean argument
  once it has completed.
* callback(result) - A callback which is called as soon as any iterator returns
  true, or after all the iterator functions have finished. Result will be
  the first item in the array that passes the truth test (iterator) or the
  value undefined if none passed.

__Example__

```js
async.detect(['file1','file2','file3'], path.exists, function(result){
    // result now equals the first file in the list that exists
});
```

---------------------------------------

<a name="detectSeries" />
### detectSeries(arr, iterator, callback)

The same as detect, only the iterator is applied to each item in the array
in series. This means the result is always the first in the original array (in
terms of array order) that passes the truth test.


---------------------------------------

<a name="sortBy" />
### sortBy(arr, iterator, callback)

Sorts a list by the results of running each value through an async iterator.

__Arguments__

* arr - An array to iterate over.
* iterator(item, callback) - A function to apply to each item in the array.
  The iterator is passed a callback which must be called once it has completed
  with an error (which can be null) and a value to use as the sort criteria.
* callback(err, results) - A callback which is called after all the iterator
  functions have finished, or an error has occurred. Results is the items from
  the original array sorted by the values returned by the iterator calls.

__Example__

```js
async.sortBy(['file1','file2','file3'], function(file, callback){
    fs.stat(file, function(err, stats){
        callback(err, stats.mtime);
    });
}, function(err, results){
    // results is now the original array of files sorted by
    // modified date
});
```

---------------------------------------

<a name="some" />
### some(arr, iterator, callback)

__Alias:__ any

Returns true if at least one element in the array satisfies an async test.
_The callback for each iterator call only accepts a single argument of true or
false, it does not accept an error argument first!_ This is in-line with the
way node libraries work with truth tests like path.exists. Once any iterator
call returns true, the main callback is immediately called.

__Arguments__

* arr - An array to iterate over.
* iterator(item, callback) - A truth test to apply to each item in the array.
  The iterator is passed a callback which must be called with a boolean argument
  once it has completed.
* callback(result) - A callback which is called as soon as any iterator returns
  true, or after all the iterator functions have finished. Result will be
  either true or false depending on the values of the async tests.

__Example__

```js
async.some(['file1','file2','file3'], path.exists, function(result){
    // if result is true then at least one of the files exists
});
```

---------------------------------------

<a name="every" />
### every(arr, iterator, callback)

__Alias:__ all

Returns true if every element in the array satisfies an async test.
_The callback for each iterator call only accepts a single argument of true or
false, it does not accept an error argument first!_ This is in-line with the
way node libraries work with truth tests like path.exists.

__Arguments__

* arr - An array to iterate over.
* iterator(item, callback) - A truth test to apply to each item in the array.
  The iterator is passed a callback which must be called with a boolean argument
  once it has completed.
* callback(result) - A callback which is called after all the iterator
  functions have finished. Result will be either true or false depending on
  the values of the async tests.

__Example__

```js
async.every(['file1','file2','file3'], path.exists, function(result){
    // if result is true then every file exists
});
```

---------------------------------------

<a name="concat" />
### concat(arr, iterator, callback)

Applies an iterator to each item in a list, concatenating the results. Returns the
concatenated list. The iterators are called in parallel, and the results are
concatenated as they return. There is no guarantee that the results array will
be returned in the original order of the arguments passed to the iterator function.

__Arguments__

* arr - An array to iterate over
* iterator(item, callback) - A function to apply to each item in the array.
  The iterator is passed a callback which must be called once it has completed
  with an error (which can be null) and an array of results.
* callback(err, results) - A callback which is called after all the iterator
  functions have finished, or an error has occurred. Results is an array containing
  the concatenated results of the iterator function.

__Example__

```js
async.concat(['dir1','dir2','dir3'], fs.readdir, function(err, files){
    // files is now a list of filenames that exist in the 3 directories
});
```

---------------------------------------

<a name="concatSeries" />
### concatSeries(arr, iterator, callback)

Same as async.concat, but executes in series instead of parallel.


## Control Flow

<a name="series" />
### series(tasks, [callback])

Run an array of functions in series, each one running once the previous
function has completed. If any functions in the series pass an error to its
callback, no more functions are run and the callback for the series is
immediately called with the value of the error. Once the tasks have completed,
the results are passed to the final callback as an array.

It is also possible to use an object instead of an array. Each property will be
run as a function and the results will be passed to the final callback as an object
instead of an array. This can be a more readable way of handling results from
async.series.


__Arguments__

* tasks - An array or object containing functions to run, each function is passed
  a callback it must call on completion.
* callback(err, results) - An optional callback to run once all the functions
  have completed. This function gets an array of all the arguments passed to
  the callbacks used in the array.

__Example__

```js
async.series([
    function(callback){
        // do some stuff ...
        callback(null, 'one');
    },
    function(callback){
        // do some more stuff ...
        callback(null, 'two');
    },
],
// optional callback
function(err, results){
    // results is now equal to ['one', 'two']
});


// an example using an object instead of an array
async.series({
    one: function(callback){
        setTimeout(function(){
            callback(null, 1);
        }, 200);
    },
    two: function(callback){
        setTimeout(function(){
            callback(null, 2);
        }, 100);
    },
},
function(err, results) {
    // results is now equal to: {one: 1, two: 2}
});
```

---------------------------------------

<a name="parallel" />
### parallel(tasks, [callback])

Run an array of functions in parallel, without waiting until the previous
function has completed. If any of the functions pass an error to its
callback, the main callback is immediately called with the value of the error.
Once the tasks have completed, the results are passed to the final callback as an
array.

It is also possible to use an object instead of an array. Each property will be
run as a function and the results will be passed to the final callback as an object
instead of an array. This can be a more readable way of handling results from
async.parallel.


__Arguments__

* tasks - An array or object containing functions to run, each function is passed a
  callback it must call on completion.
* callback(err, results) - An optional callback to run once all the functions
  have completed. This function gets an array of all the arguments passed to
  the callbacks used in the array.

__Example__

```js
async.parallel([
    function(callback){
        setTimeout(function(){
            callback(null, 'one');
        }, 200);
    },
    function(callback){
        setTimeout(function(){
            callback(null, 'two');
        }, 100);
    },
],
// optional callback
function(err, results){
    // the results array will equal ['one','two'] even though
    // the second function had a shorter timeout.
});


// an example using an object instead of an array
async.parallel({
    one: function(callback){
        setTimeout(function(){
            callback(null, 1);
        }, 200);
    },
    two: function(callback){
        setTimeout(function(){
            callback(null, 2);
        }, 100);
    },
},
function(err, results) {
    // results is now equals to: {one: 1, two: 2}
});
```

---------------------------------------

<a name="whilst" />
### whilst(test, fn, callback)

Repeatedly call fn, while test returns true. Calls the callback when stopped,
or an error occurs.

__Arguments__

* test() - synchronous truth test to perform before each execution of fn.
* fn(callback) - A function to call each time the test passes. The function is
  passed a callback which must be called once it has completed with an optional
  error as the first argument.
* callback(err) - A callback which is called after the test fails and repeated
  execution of fn has stopped.

__Example__

```js
var count = 0;

async.whilst(
    function () { return count < 5; },
    function (callback) {
        count++;
        setTimeout(callback, 1000);
    },
    function (err) {
        // 5 seconds have passed
    }
);
```

---------------------------------------

<a name="until" />
### until(test, fn, callback)

Repeatedly call fn, until test returns true. Calls the callback when stopped,
or an error occurs.

The inverse of async.whilst.


---------------------------------------

<a name="waterfall" />
### waterfall(tasks, [callback])

Runs an array of functions in series, each passing their results to the next in
the array. However, if any of the functions pass an error to the callback, the
next function is not executed and the main callback is immediately called with
the error.

__Arguments__

* tasks - An array of functions to run, each function is passed a callback it
  must call on completion.
* callback(err, [results]) - An optional callback to run once all the functions
  have completed. This will be passed the results of the last task's callback.



__Example__

```js
async.waterfall([
    function(callback){
        callback(null, 'one', 'two');
    },
    function(arg1, arg2, callback){
        callback(null, 'three');
    },
    function(arg1, callback){
        // arg1 now equals 'three'
        callback(null, 'done');
    }
], function (err, result) {
   // result now equals 'done'    
});
```

---------------------------------------

<a name="queue" />
### queue(worker, concurrency)

Creates a queue object with the specified concurrency. Tasks added to the
queue will be processed in parallel (up to the concurrency limit). If all
workers are in progress, the task is queued until one is available. Once
a worker has completed a task, the task's callback is called.

__Arguments__

* worker(task, callback) - An asynchronous function for processing a queued
  task.
* concurrency - An integer for determining how many worker functions should be
  run in parallel.

__Queue objects__

The queue object returned by this function has the following properties and
methods:

* length() - a function returning the number of items waiting to be processed.
* concurrency - an integer for determining how many worker functions should be
  run in parallel. This property can be changed after a queue is created to
  alter the concurrency on-the-fly.
* push(task, [callback]) - add a new task to the queue, the callback is called
  once the worker has finished processing the task.
  instead of a single task, an array of tasks can be submitted. the respective callback is used for every task in the list.
* saturated - a callback that is called when the queue length hits the concurrency and further tasks will be queued
* empty - a callback that is called when the last item from the queue is given to a worker
* drain - a callback that is called when the last item from the queue has returned from the worker

__Example__

```js
// create a queue object with concurrency 2

var q = async.queue(function (task, callback) {
    console.log('hello ' + task.name);
    callback();
}, 2);


// assign a callback
q.drain = function() {
    console.log('all items have been processed');
}

// add some items to the queue

q.push({name: 'foo'}, function (err) {
    console.log('finished processing foo');
});
q.push({name: 'bar'}, function (err) {
    console.log('finished processing bar');
});

// add some items to the queue (batch-wise)

q.push([{name: 'baz'},{name: 'bay'},{name: 'bax'}], function (err) {
    console.log('finished processing bar');
});
```

---------------------------------------

<a name="auto" />
### auto(tasks, [callback])

Determines the best order for running functions based on their requirements.
Each function can optionally depend on other functions being completed first,
and each function is run as soon as its requirements are satisfied. If any of
the functions pass an error to their callback, that function will not complete
(so any other functions depending on it will not run) and the main callback
will be called immediately with the error. Functions also receive an object
containing the results of functions which have completed so far.

__Arguments__

* tasks - An object literal containing named functions or an array of
  requirements, with the function itself the last item in the array. The key
  used for each function or array is used when specifying requirements. The
  syntax is easier to understand by looking at the example.
* callback(err, results) - An optional callback which is called when all the
  tasks have been completed. The callback will receive an error as an argument
  if any tasks pass an error to their callback. If all tasks complete
  successfully, it will receive an object containing their results.

__Example__

```js
async.auto({
    get_data: function(callback){
        // async code to get some data
    },
    make_folder: function(callback){
        // async code to create a directory to store a file in
        // this is run at the same time as getting the data
    },
    write_file: ['get_data', 'make_folder', function(callback){
        // once there is some data and the directory exists,
        // write the data to a file in the directory
        callback(null, filename);
    }],
    email_link: ['write_file', function(callback, results){
        // once the file is written let's email a link to it...
        // results.write_file contains the filename returned by write_file.
    }]
});
```

This is a fairly trivial example, but to do this using the basic parallel and
series functions would look like this:

```js
async.parallel([
    function(callback){
        // async code to get some data
    },
    function(callback){
        // async code to create a directory to store a file in
        // this is run at the same time as getting the data
    }
],
function(results){
    async.series([
        function(callback){
            // once there is some data and the directory exists,
            // write the data to a file in the directory
        },
        email_link: function(callback){
            // once the file is written let's email a link to it...
        }
    ]);
});
```

For a complicated series of async tasks using the auto function makes adding
new tasks much easier and makes the code more readable.


---------------------------------------

<a name="iterator" />
### iterator(tasks)

Creates an iterator function which calls the next function in the array,
returning a continuation to call the next one after that. Its also possible to
'peek' the next iterator by doing iterator.next().

This function is used internally by the async module but can be useful when
you want to manually control the flow of functions in series.

__Arguments__

* tasks - An array of functions to run, each function is passed a callback it
  must call on completion.

__Example__

```js
var iterator = async.iterator([
    function(){ sys.p('one'); },
    function(){ sys.p('two'); },
    function(){ sys.p('three'); }
]);

node> var iterator2 = iterator();
'one'
node> var iterator3 = iterator2();
'two'
node> iterator3();
'three'
node> var nextfn = iterator2.next();
node> nextfn();
'three'
```

---------------------------------------

<a name="apply" />
### apply(function, arguments..)

Creates a continuation function with some arguments already applied, a useful
shorthand when combined with other control flow functions. Any arguments
passed to the returned function are added to the arguments originally passed
to apply.

__Arguments__

* function - The function you want to eventually apply all arguments to.
* arguments... - Any number of arguments to automatically apply when the
  continuation is called.

__Example__

```js
// using apply

async.parallel([
    async.apply(fs.writeFile, 'testfile1', 'test1'),
    async.apply(fs.writeFile, 'testfile2', 'test2'),
]);


// the same process without using apply

async.parallel([
    function(callback){
        fs.writeFile('testfile1', 'test1', callback);
    },
    function(callback){
        fs.writeFile('testfile2', 'test2', callback);
    },
]);
```

It's possible to pass any number of additional arguments when calling the
continuation:

```js
node> var fn = async.apply(sys.puts, 'one');
node> fn('two', 'three');
one
two
three
```

---------------------------------------

<a name="nextTick" />
### nextTick(callback)

Calls the callback on a later loop around the event loop. In node.js this just
calls process.nextTick, in the browser it falls back to setTimeout(callback, 0),
which means other higher priority events may precede the execution of the callback.

This is used internally for browser-compatibility purposes.

__Arguments__

* callback - The function to call on a later loop around the event loop.

__Example__

```js
var call_order = [];
async.nextTick(function(){
    call_order.push('two');
    // call_order now equals ['one','two]
});
call_order.push('one')
```

## Utils

<a name="memoize" />
### memoize(fn, [hasher])

Caches the results of an async function. When creating a hash to store function
results against, the callback is omitted from the hash and an optional hash
function can be used.

__Arguments__

* fn - the function you to proxy and cache results from.
* hasher - an optional function for generating a custom hash for storing
  results, it has all the arguments applied to it apart from the callback, and
  must be synchronous.

__Example__

```js
var slow_fn = function (name, callback) {
    // do something
    callback(null, result);
};
var fn = async.memoize(slow_fn);

// fn can now be used as if it were slow_fn
fn('some name', function () {
    // callback
});
```

<a name="unmemoize" />
### unmemoize(fn)

Undoes a memoized function, reverting it to the original, unmemoized
form. Comes handy in tests.

__Arguments__

* fn - the memoized function

<a name="log" />
### log(function, arguments)

Logs the result of an async function to the console. Only works in node.js or
in browsers that support console.log and console.error (such as FF and Chrome).
If multiple arguments are returned from the async function, console.log is
called on each argument in order.

__Arguments__

* function - The function you want to eventually apply all arguments to.
* arguments... - Any number of arguments to apply to the function.

__Example__

```js
var hello = function(name, callback){
    setTimeout(function(){
        callback(null, 'hello ' + name);
    }, 1000);
};
```
```js
node> async.log(hello, 'world');
'hello world'
```

---------------------------------------

<a name="dir" />
### dir(function, arguments)

Logs the result of an async function to the console using console.dir to
display the properties of the resulting object. Only works in node.js or
in browsers that support console.dir and console.error (such as FF and Chrome).
If multiple arguments are returned from the async function, console.dir is
called on each argument in order.

__Arguments__

* function - The function you want to eventually apply all arguments to.
* arguments... - Any number of arguments to apply to the function.

__Example__

```js
var hello = function(name, callback){
    setTimeout(function(){
        callback(null, {hello: name});
    }, 1000);
};
```
```js
node> async.dir(hello, 'world');
{hello: 'world'}
```

---------------------------------------

<a name="noConflict" />
### noConflict()

Changes the value of async back to its original value, returning a reference to the
async object.<|MERGE_RESOLUTION|>--- conflicted
+++ resolved
@@ -14,11 +14,7 @@
 
 ## Quick Examples
 
-<<<<<<< HEAD
 ```javascript
-=======
-```js
->>>>>>> 8696792b
 async.map(['file1','file2','file3'], fs.stat, function(err, results){
     // results is now an array of stats for each file
 });
