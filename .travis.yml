--- conflicted
+++ resolved
@@ -3,15 +3,11 @@
   - "0.10"
   - "0.12"
   - "iojs-v2.1.0"
-<<<<<<< HEAD
 sudo: false
-after_success: npm run coveralls
-=======
 after_success: npm run coveralls
 
 # Needed to run Karma with Firefox on Travis
 # http://karma-runner.github.io/0.13/plus/travis.html
 before_script:
   - export DISPLAY=:99.0
-  - sh -e /etc/init.d/xvfb start
->>>>>>> 7e3fcfc2
+  - sh -e /etc/init.d/xvfb start