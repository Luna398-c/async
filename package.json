--- conflicted
+++ resolved
@@ -21,11 +21,8 @@
   "devDependencies": {
     "benchmark": "bestiejs/benchmark.js",
     "coveralls": "^2.11.2",
-<<<<<<< HEAD
     "es6-promise": "^2.3.0",
-=======
     "jscs": "^1.13.1",
->>>>>>> 7ea45d7f
     "jshint": "~2.8.0",
     "lodash": "^3.9.0",
     "mkdirp": "~0.5.1",
