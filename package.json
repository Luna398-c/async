{
  "name": "async",
  "description": "Higher-order functions and common patterns for asynchronous code",
  "main": "lib/async.js",
  "author": "Caolan McMahon",
<<<<<<< HEAD
  "version": "1.2.0",
=======
  "version": "1.1.1",
>>>>>>> 46cbdfd5
  "keywords": [
    "async",
    "callback",
    "utility",
    "module"
  ],
  "repository": {
    "type": "git",
    "url": "https://github.com/caolan/async.git"
  },
  "bugs": {
    "url": "https://github.com/caolan/async/issues"
  },
  "license": "MIT",
  "devDependencies": {
    "benchmark": "bestiejs/benchmark.js",
    "coveralls": "^2.11.2",
    "jshint": "~2.7.0",
    "lodash": ">=2.4.1",
    "mkdirp": "~0.5.1",
    "nodeunit": ">0.0.0",
    "nyc": "^2.1.0",
    "uglify-js": "1.2.x",
    "yargs": "~3.9.1"
  },
  "jam": {
    "main": "lib/async.js",
    "include": [
      "lib/async.js",
      "README.md",
      "LICENSE"
    ],
    "categories": [
      "Utilities"
    ]
  },
  "scripts": {
    "test": "npm run-script lint && nodeunit test/test-async.js",
    "lint": "jshint lib/*.js test/*.js perf/*.js",
    "coverage": "nyc npm test && nyc report",
    "coveralls": "nyc npm test && nyc report --reporter=text-lcov | coveralls"
  },
  "spm": {
    "main": "lib/async.js"
  },
  "volo": {
    "main": "lib/async.js",
    "ignore": [
      "**/.*",
      "node_modules",
      "bower_components",
      "test",
      "tests"
    ]
  }
}<|MERGE_RESOLUTION|>--- conflicted
+++ resolved
@@ -3,11 +3,7 @@
   "description": "Higher-order functions and common patterns for asynchronous code",
   "main": "lib/async.js",
   "author": "Caolan McMahon",
-<<<<<<< HEAD
   "version": "1.2.0",
-=======
-  "version": "1.1.1",
->>>>>>> 46cbdfd5
   "keywords": [
     "async",
     "callback",
