var async = require('../lib/async');

if (!Function.prototype.bind) {
    Function.prototype.bind = function (thisArg) {
        var args = Array.prototype.slice.call(arguments, 1);
        var self = this;
        return function () {
            self.apply(thisArg, args.concat(Array.prototype.slice.call(arguments)));
        };
    };
}

function eachIterator(args, x, callback) {
    setTimeout(function(){
        args.push(x);
        callback();
    }, x*25);
}

function forEachOfIterator(args, value, key, callback) {
    setTimeout(function(){
        args.push(key, value);
        callback();
    }, value*25);
}

function mapIterator(call_order, x, callback) {
    setTimeout(function(){
        call_order.push(x);
        callback(null, x*2);
    }, x*25);
}

function filterIterator(x, callback) {
    setTimeout(function(){
        callback(x % 2);
    }, x*25);
}

function detectIterator(call_order, x, callback) {
    setTimeout(function(){
        call_order.push(x);
        callback(x == 2);
    }, x*25);
}

function eachNoCallbackIterator(test, x, callback) {
    test.equal(x, 1);
    callback();
    test.done();
}

function forEachOfNoCallbackIterator(test, x, key, callback) {
    test.equal(x, 1);
    test.equal(key, "a");
    callback();
    test.done();
}

function getFunctionsObject(call_order) {
    return {
        one: function(callback){
            setTimeout(function(){
                call_order.push(1);
                callback(null, 1);
            }, 125);
        },
        two: function(callback){
            setTimeout(function(){
                call_order.push(2);
                callback(null, 2);
            }, 200);
        },
        three: function(callback){
            setTimeout(function(){
                call_order.push(3);
                callback(null, 3,3);
            }, 50);
        }
    };
}

function isBrowser() {
    return (typeof process === "undefined") ||
        (process + "" !== "[object process]"); // browserify
}

exports['forever'] = {

'async': function (test) {
    test.expect(2);
    var counter = 0;
    function addOne(callback) {
        counter++;
        if (counter === 50) {
            return callback('too big!');
        }
        async.setImmediate(function () {
            callback();
        });
    }
    async.forever(addOne, function (err) {
        test.equal(err, 'too big!');
        test.equal(counter, 50);
        test.done();
    });
},

'sync': function (test) {
    if (isBrowser()) {
        // this will take forever in a browser
        return test.done();
    }
    test.expect(2);
    var counter = 0;
    function addOne(callback) {
        counter++;
        if (counter === 50000) { // needs to be huge to potentially overflow stack in node
            return callback('too big!');
        }
        callback();
    }
    async.forever(addOne, function (err) {
        test.equal(err, 'too big!');
        test.equal(counter, 50000);
        test.done();
    });
}

};

exports['applyEach'] = function (test) {
    test.expect(5);
    var call_order = [];
    var one = function (val, cb) {
        test.equal(val, 5);
        setTimeout(function () {
            call_order.push('one');
            cb(null, 1);
        }, 100);
    };
    var two = function (val, cb) {
        test.equal(val, 5);
        setTimeout(function () {
            call_order.push('two');
            cb(null, 2);
        }, 50);
    };
    var three = function (val, cb) {
        test.equal(val, 5);
        setTimeout(function () {
            call_order.push('three');
            cb(null, 3);
        }, 150);
    };
    async.applyEach([one, two, three], 5, function (err) {
        test.ok(err === null, err + " passed instead of 'null'");
        test.same(call_order, ['two', 'one', 'three']);
        test.done();
    });
};

exports['applyEachSeries'] = function (test) {
    test.expect(5);
    var call_order = [];
    var one = function (val, cb) {
        test.equal(val, 5);
        setTimeout(function () {
            call_order.push('one');
            cb(null, 1);
        }, 100);
    };
    var two = function (val, cb) {
        test.equal(val, 5);
        setTimeout(function () {
            call_order.push('two');
            cb(null, 2);
        }, 50);
    };
    var three = function (val, cb) {
        test.equal(val, 5);
        setTimeout(function () {
            call_order.push('three');
            cb(null, 3);
        }, 150);
    };
    async.applyEachSeries([one, two, three], 5, function (err) {
        test.ok(err === null, err + " passed instead of 'null'");
        test.same(call_order, ['one', 'two', 'three']);
        test.done();
    });
};

exports['applyEach partial application'] = function (test) {
    test.expect(4);
    var call_order = [];
    var one = function (val, cb) {
        test.equal(val, 5);
        setTimeout(function () {
            call_order.push('one');
            cb(null, 1);
        }, 100);
    };
    var two = function (val, cb) {
        test.equal(val, 5);
        setTimeout(function () {
            call_order.push('two');
            cb(null, 2);
        }, 50);
    };
    var three = function (val, cb) {
        test.equal(val, 5);
        setTimeout(function () {
            call_order.push('three');
            cb(null, 3);
        }, 150);
    };
    async.applyEach([one, two, three])(5, function (err) {
        if (err) throw err;
        test.same(call_order, ['two', 'one', 'three']);
        test.done();
    });
};

exports['compose'] = function (test) {
    test.expect(5);
    var add2 = function (n, cb) {
        test.equal(n, 3);
        setTimeout(function () {
            cb(null, n + 2);
        }, 50);
    };
    var mul3 = function (n, cb) {
        test.equal(n, 5);
        setTimeout(function () {
            cb(null, n * 3);
        }, 15);
    };
    var add1 = function (n, cb) {
        test.equal(n, 15);
        setTimeout(function () {
            cb(null, n + 1);
        }, 100);
    };
    var add2mul3add1 = async.compose(add1, mul3, add2);
    add2mul3add1(3, function (err, result) {
        if (err) {
            return test.done(err);
        }
        test.ok(err === null, err + " passed instead of 'null'");
        test.equal(result, 16);
        test.done();
    });
};

exports['compose error'] = function (test) {
    test.expect(3);
    var testerr = new Error('test');

    var add2 = function (n, cb) {
        test.equal(n, 3);
        setTimeout(function () {
            cb(null, n + 2);
        }, 50);
    };
    var mul3 = function (n, cb) {
        test.equal(n, 5);
        setTimeout(function () {
            cb(testerr);
        }, 15);
    };
    var add1 = function (n, cb) {
        test.ok(false, 'add1 should not get called');
        setTimeout(function () {
            cb(null, n + 1);
        }, 100);
    };
    var add2mul3add1 = async.compose(add1, mul3, add2);
    add2mul3add1(3, function (err) {
        test.equal(err, testerr);
        test.done();
    });
};

exports['compose binding'] = function (test) {
    test.expect(4);
    var testcontext = {name: 'foo'};

    var add2 = function (n, cb) {
        test.equal(this, testcontext);
        setTimeout(function () {
            cb(null, n + 2);
        }, 50);
    };
    var mul3 = function (n, cb) {
        test.equal(this, testcontext);
        setTimeout(function () {
            cb(null, n * 3);
        }, 15);
    };
    var add2mul3 = async.compose(mul3, add2);
    add2mul3.call(testcontext, 3, function (err, result) {
        if (err) {
            return test.done(err);
        }
        test.equal(this, testcontext);
        test.equal(result, 15);
        test.done();
    });
};

exports['seq'] = function (test) {
    test.expect(5);
    var add2 = function (n, cb) {
        test.equal(n, 3);
        setTimeout(function () {
            cb(null, n + 2);
        }, 50);
    };
    var mul3 = function (n, cb) {
        test.equal(n, 5);
        setTimeout(function () {
            cb(null, n * 3);
        }, 15);
    };
    var add1 = function (n, cb) {
        test.equal(n, 15);
        setTimeout(function () {
            cb(null, n + 1);
        }, 100);
    };
    var add2mul3add1 = async.seq(add2, mul3, add1);
    add2mul3add1(3, function (err, result) {
        if (err) {
            return test.done(err);
        }
        test.ok(err === null, err + " passed instead of 'null'");
        test.equal(result, 16);
        test.done();
    });
};

exports['seq error'] = function (test) {
    test.expect(3);
    var testerr = new Error('test');

    var add2 = function (n, cb) {
        test.equal(n, 3);
        setTimeout(function () {
            cb(null, n + 2);
        }, 50);
    };
    var mul3 = function (n, cb) {
        test.equal(n, 5);
        setTimeout(function () {
            cb(testerr);
        }, 15);
    };
    var add1 = function (n, cb) {
        test.ok(false, 'add1 should not get called');
        setTimeout(function () {
            cb(null, n + 1);
        }, 100);
    };
    var add2mul3add1 = async.seq(add2, mul3, add1);
    add2mul3add1(3, function (err) {
        test.equal(err, testerr);
        test.done();
    });
};

exports['seq binding'] = function (test) {
    test.expect(4);
    var testcontext = {name: 'foo'};

    var add2 = function (n, cb) {
        test.equal(this, testcontext);
        setTimeout(function () {
            cb(null, n + 2);
        }, 50);
    };
    var mul3 = function (n, cb) {
        test.equal(this, testcontext);
        setTimeout(function () {
            cb(null, n * 3);
        }, 15);
    };
    var add2mul3 = async.seq(add2, mul3);
    add2mul3.call(testcontext, 3, function (err, result) {
        if (err) {
            return test.done(err);
        }
        test.equal(this, testcontext);
        test.equal(result, 15);
        test.done();
    });
};

exports['seq without callback'] = function (test) {
    test.expect(2);
    var testcontext = {name: 'foo'};

    var add2 = function (n, cb) {
        test.equal(this, testcontext);
        setTimeout(function () {
            cb(null, n + 2);
        }, 50);
    };
    var mul3 = function () {
        test.equal(this, testcontext);
        setTimeout(function () {
            test.done();
        }, 15);
    };
    var add2mul3 = async.seq(add2, mul3);
    add2mul3.call(testcontext, 3);
};

exports['auto'] = function(test){
    var callOrder = [];
    async.auto({
        task1: ['task2', function(callback){
            setTimeout(function(){
                callOrder.push('task1');
                callback();
            }, 25);
        }],
        task2: function(callback){
            setTimeout(function(){
                callOrder.push('task2');
                callback();
            }, 50);
        },
        task3: ['task2', function(callback){
            callOrder.push('task3');
            callback();
        }],
        task4: ['task1', 'task2', function(callback){
            callOrder.push('task4');
            callback();
        }],
        task5: ['task2', function(callback){
            setTimeout(function(){
              callOrder.push('task5');
              callback();
            }, 0);
        }],
        task6: ['task2', function(callback){
            callOrder.push('task6');
            callback();
        }]
    },
    function(err){
        test.ok(err === null, err + " passed instead of 'null'");
        test.same(callOrder, ['task2','task6','task3','task5','task1','task4']);
        test.done();
    });
};

exports['auto petrify'] = function (test) {
    var callOrder = [];
    async.auto({
        task1: ['task2', function (callback) {
            setTimeout(function () {
                callOrder.push('task1');
                callback();
            }, 100);
        }],
        task2: function (callback) {
            setTimeout(function () {
                callOrder.push('task2');
                callback();
            }, 200);
        },
        task3: ['task2', function (callback) {
            callOrder.push('task3');
            callback();
        }],
        task4: ['task1', 'task2', function (callback) {
            callOrder.push('task4');
            callback();
        }]
    },
    function (err) {
        if (err) throw err;
        test.same(callOrder, ['task2', 'task3', 'task1', 'task4']);
        test.done();
    });
};

exports['auto results'] = function(test){
    var callOrder = [];
    async.auto({
      task1: ['task2', function(callback, results){
          test.same(results.task2, 'task2');
          setTimeout(function(){
              callOrder.push('task1');
              callback(null, 'task1a', 'task1b');
          }, 25);
      }],
      task2: function(callback){
          setTimeout(function(){
              callOrder.push('task2');
              callback(null, 'task2');
          }, 50);
      },
      task3: ['task2', function(callback, results){
          test.same(results.task2, 'task2');
          callOrder.push('task3');
          callback(null);
      }],
      task4: ['task1', 'task2', function(callback, results){
          test.same(results.task1, ['task1a','task1b']);
          test.same(results.task2, 'task2');
          callOrder.push('task4');
          callback(null, 'task4');
      }]
    },
    function(err, results){
        test.same(callOrder, ['task2','task3','task1','task4']);
        test.same(results, {task1: ['task1a','task1b'], task2: 'task2', task3: undefined, task4: 'task4'});
        test.done();
    });
};


exports['auto empty object'] = function(test){
    async.auto({}, function(err){
        test.ok(err === null, err + " passed instead of 'null'");
        test.done();
    });
};

exports['auto error'] = function(test){
    test.expect(1);
    async.auto({
        task1: function(callback){
            callback('testerror');
        },
        task2: ['task1', function(callback){
            test.ok(false, 'task2 should not be called');
            callback();
        }],
        task3: function(callback){
            callback('testerror2');
        }
    },
    function(err){
        test.equals(err, 'testerror');
    });
    setTimeout(test.done, 100);
};

exports['auto no callback'] = function(test){
    async.auto({
        task1: function(callback){callback();},
        task2: ['task1', function(callback){callback(); test.done();}]
    });
};

exports['auto error should pass partial results'] = function(test) {
    async.auto({
        task1: function(callback){
            callback(false, 'result1');
        },
        task2: ['task1', function(callback){
            callback('testerror', 'result2');
        }],
        task3: ['task2', function(){
            test.ok(false, 'task3 should not be called');
        }]
    },
    function(err, results){
        test.equals(err, 'testerror');
        test.equals(results.task1, 'result1');
        test.equals(results.task2, 'result2');
				test.done();
    });
};

// Issue 24 on github: https://github.com/caolan/async/issues#issue/24
// Issue 76 on github: https://github.com/caolan/async/issues#issue/76
exports['auto removeListener has side effect on loop iterator'] = function(test) {
    async.auto({
        task1: ['task3', function(/*callback*/) { test.done(); }],
        task2: ['task3', function(/*callback*/) { /* by design: DON'T call callback */ }],
        task3: function(callback) { callback(); }
    });
};

// Issue 410 on github: https://github.com/caolan/async/issues/410
exports['auto calls callback multiple times'] = function(test) {
    if (isBrowser()) {
        // node only test
        test.done();
        return;
    }
    var finalCallCount = 0;
    var domain = require('domain').create();
    domain.on('error', function (e) {
        // ignore test error
        if (!e._test_error) {
            return test.done(e);
        }
    });
    domain.run(function () {
        async.auto({
            task1: function(callback) { callback(null); },
            task2: ['task1', function(callback) { callback(null); }]
        },

        // Error throwing final callback. This should only run once
        function() {
            finalCallCount++;
            var e = new Error("An error");
            e._test_error = true;
            throw e;
        });
    });
    setTimeout(function () {
        test.equal(finalCallCount, 1,
            "Final auto callback should only be called once"
        );
        test.done();
    }, 10);
};


exports['auto calls callback multiple times with parallel functions'] = function(test) {
    test.expect(1);
    async.auto({
        task1: function(callback) { setTimeout(callback,0,"err"); },
        task2: function(callback) { setTimeout(callback,0,"err"); }
    },
    // Error throwing final callback. This should only run once
    function(err) {
        test.equal(err, "err");
        test.done();
    });
};


// Issue 462 on github: https://github.com/caolan/async/issues/462
exports['auto modifying results causes final callback to run early'] = function(test) {
    async.auto({
        task1: function(callback, results){
            results.inserted = true;
            callback(null, 'task1');
        },
        task2: function(callback){
            setTimeout(function(){
                callback(null, 'task2');
            }, 50);
        },
        task3: function(callback){
            setTimeout(function(){
                callback(null, 'task3');
            }, 100);
        }
    },
    function(err, results){
        test.equal(results.inserted, true);
        test.ok(results.task3, 'task3');
        test.done();
    });
};

// Issue 263 on github: https://github.com/caolan/async/issues/263
exports['auto prevent dead-locks due to inexistant dependencies'] = function(test) {
    test.throws(function () {
        async.auto({
            task1: ['noexist', function(callback){
                callback(null, 'task1');
            }]
        });
    }, Error);
    test.done();
};

// Issue 263 on github: https://github.com/caolan/async/issues/263
exports['auto prevent dead-locks due to cyclic dependencies'] = function(test) {
    test.throws(function () {
        async.auto({
            task1: ['task2', function(callback){
                callback(null, 'task1');
            }],
            task2: ['task1', function(callback){
                callback(null, 'task2');
            }]
        });
    }, Error);
    test.done();
};

// Issue 306 on github: https://github.com/caolan/async/issues/306
exports['retry when attempt succeeds'] = function(test) {
    var failed = 3;
    var callCount = 0;
    var expectedResult = 'success';
    function fn(callback) {
        callCount++;
        failed--;
        if (!failed) callback(null, expectedResult);
        else callback(true); // respond with error
    }
    async.retry(fn, function(err, result){
        test.ok(err === null, err + " passed instead of 'null'");
        test.equal(callCount, 3, 'did not retry the correct number of times');
        test.equal(result, expectedResult, 'did not return the expected result');
        test.done();
    });
};

exports['retry when all attempts succeeds'] = function(test) {
    var times = 3;
    var callCount = 0;
    var error = 'ERROR';
    var erroredResult = 'RESULT';
    function fn(callback) {
        callCount++;
        callback(error + callCount, erroredResult + callCount); // respond with indexed values
    }
    async.retry(times, fn, function(err, result){
        test.equal(callCount, 3, "did not retry the correct number of times");
        test.equal(err, error + times, "Incorrect error was returned");
        test.equal(result, erroredResult + times, "Incorrect result was returned");
        test.done();
    });
};

exports['retry with interval when all attempts succeeds'] = function(test) {
    var times = 3;
    var interval = 500;
    var callCount = 0;
    var error = 'ERROR';
    var erroredResult = 'RESULT';
    function fn(callback) {
        callCount++;
        callback(error + callCount, erroredResult + callCount); // respond with indexed values
    }
    var start = new Date().getTime();
    async.retry({ times: times, interval: interval}, fn, function(err, result){
        var now = new Date().getTime();
        var duration = now - start;
        test.ok(duration > (interval * (times -1)),  'did not include interval');
        test.equal(callCount, 3, "did not retry the correct number of times");
        test.equal(err, error + times, "Incorrect error was returned");
        test.equal(result, erroredResult + times, "Incorrect result was returned");
        test.done();
    });
};

exports['retry as an embedded task'] = function(test) {
    var retryResult = 'RETRY';
    var fooResults;
    var retryResults;

    async.auto({
        foo: function(callback, results){
            fooResults = results;
            callback(null, 'FOO');
        },
        retry: async.retry(function(callback, results) {
            retryResults = results;
            callback(null, retryResult);
        })
    }, function(err, results){
        test.equal(results.retry, retryResult, "Incorrect result was returned from retry function");
        test.equal(fooResults, retryResults, "Incorrect results were passed to retry function");
        test.done();
    });
};

exports['retry as an embedded task with interval'] = function(test) {
    var start = new Date().getTime();
    var opts = {times: 5, interval: 100};

    async.auto({
        foo: function(callback){
            callback(null, 'FOO');
        },
        retry: async.retry(opts, function(callback) {
            callback('err');
        })
    }, function(){
        var duration = new Date().getTime() - start;
        var expectedMinimumDuration = (opts.times -1) * opts.interval;
        test.ok(duration >= expectedMinimumDuration, "The duration should have been greater than " + expectedMinimumDuration + ", but was " + duration);
        test.done();
    });
};

exports['waterfall'] = {

'basic': function(test){
    test.expect(7);
    var call_order = [];
    async.waterfall([
        function(callback){
            call_order.push('fn1');
            setTimeout(function(){callback(null, 'one', 'two');}, 0);
        },
        function(arg1, arg2, callback){
            call_order.push('fn2');
            test.equals(arg1, 'one');
            test.equals(arg2, 'two');
            setTimeout(function(){callback(null, arg1, arg2, 'three');}, 25);
        },
        function(arg1, arg2, arg3, callback){
            call_order.push('fn3');
            test.equals(arg1, 'one');
            test.equals(arg2, 'two');
            test.equals(arg3, 'three');
            callback(null, 'four');
        },
        function(arg4, callback){
            call_order.push('fn4');
            test.same(call_order, ['fn1','fn2','fn3','fn4']);
            callback(null, 'test');
        }
    ], function(err){
        test.ok(err === null, err + " passed instead of 'null'");
        test.done();
    });
},

'empty array': function(test){
    async.waterfall([], function(err){
        if (err) throw err;
        test.done();
    });
},

'non-array': function(test){
    async.waterfall({}, function(err){
        test.equals(err.message, 'First argument to waterfall must be an array of functions');
        test.done();
    });
},

'no callback': function(test){
    async.waterfall([
        function(callback){callback();},
        function(callback){callback(); test.done();}
    ]);
},

'async': function(test){
    var call_order = [];
    async.waterfall([
        function(callback){
            call_order.push(1);
            callback();
            call_order.push(2);
        },
        function(callback){
            call_order.push(3);
            callback();
        },
        function(){
            test.same(call_order, [1,2,3]);
            test.done();
        }
    ]);
},

'error': function(test){
    test.expect(1);
    async.waterfall([
        function(callback){
            callback('error');
        },
        function(callback){
            test.ok(false, 'next function should not be called');
            callback();
        }
    ], function(err){
        test.equals(err, 'error');
    });
    setTimeout(test.done, 50);
},

'multiple callback calls': function(test){
    var call_order = [];
    var arr = [
        function(callback){
            call_order.push(1);
            // call the callback twice. this should call function 2 twice
            callback(null, 'one', 'two');
            callback(null, 'one', 'two');
        },
        function(arg1, arg2, callback){
            call_order.push(2);
            callback(null, arg1, arg2, 'three');
        },
        function(arg1, arg2, arg3, callback){
            call_order.push(3);
            callback(null, 'four');
        },
        function(/*arg4*/){
            call_order.push(4);
            arr[3] = function(){
                call_order.push(4);
                test.same(call_order, [1,2,2,3,3,4,4]);
                test.done();
            };
        }
    ];
    async.waterfall(arr);
},

'call in another context': function(test) {
    if (isBrowser()) {
        // node only test
        test.done();
        return;
    }

    var vm = require('vm');
    var sandbox = {
        async: async,
        test: test
    };

    var fn = "(" + (function () {
        async.waterfall([function (callback) {
            callback();
        }], function (err) {
            if (err) {
                return test.done(err);
            }
            test.done();
        });
    }).toString() + "())";

    vm.runInNewContext(fn, sandbox);
}

};

exports['parallel'] = function(test){
    var call_order = [];
    async.parallel([
        function(callback){
            setTimeout(function(){
                call_order.push(1);
                callback(null, 1);
            }, 50);
        },
        function(callback){
            setTimeout(function(){
                call_order.push(2);
                callback(null, 2);
            }, 100);
        },
        function(callback){
            setTimeout(function(){
                call_order.push(3);
                callback(null, 3,3);
            }, 25);
        }
    ],
    function(err, results){
        test.ok(err === null, err + " passed instead of 'null'");
        test.same(call_order, [3,1,2]);
        test.same(results, [1,2,[3,3]]);
        test.done();
    });
};

exports['parallel empty array'] = function(test){
    async.parallel([], function(err, results){
        test.ok(err === null, err + " passed instead of 'null'");
        test.same(results, []);
        test.done();
    });
};

exports['parallel error'] = function(test){
    async.parallel([
        function(callback){
            callback('error', 1);
        },
        function(callback){
            callback('error2', 2);
        }
    ],
    function(err){
        test.equals(err, 'error');
    });
    setTimeout(test.done, 100);
};

exports['parallel no callback'] = function(test){
    async.parallel([
        function(callback){callback();},
        function(callback){callback(); test.done();},
    ]);
};

exports['parallel object'] = function(test){
    var call_order = [];
    async.parallel(getFunctionsObject(call_order), function(err, results){
        test.equals(err, null);
        test.same(call_order, [3,1,2]);
        test.same(results, {
            one: 1,
            two: 2,
            three: [3,3]
        });
        test.done();
    });
};

// Issue 10 on github: https://github.com/caolan/async/issues#issue/10
exports['paralel falsy return values'] = function (test) {
    function taskFalse(callback) {
        async.nextTick(function() {
            callback(null, false);
        });
    }
    function taskUndefined(callback) {
        async.nextTick(function() {
            callback(null, undefined);
        });
    }
    function taskEmpty(callback) {
        async.nextTick(function() {
            callback(null);
        });
    }
    function taskNull(callback) {
        async.nextTick(function() {
            callback(null, null);
        });
    }
    async.parallel(
        [taskFalse, taskUndefined, taskEmpty, taskNull],
        function(err, results) {
            test.equal(results.length, 4);
            test.strictEqual(results[0], false);
            test.strictEqual(results[1], undefined);
            test.strictEqual(results[2], undefined);
            test.strictEqual(results[3], null);
            test.done();
        }
    );
};


exports['parallel limit'] = function(test){
    var call_order = [];
    async.parallelLimit([
        function(callback){
            setTimeout(function(){
                call_order.push(1);
                callback(null, 1);
            }, 50);
        },
        function(callback){
            setTimeout(function(){
                call_order.push(2);
                callback(null, 2);
            }, 100);
        },
        function(callback){
            setTimeout(function(){
                call_order.push(3);
                callback(null, 3,3);
            }, 25);
        }
    ],
    2,
    function(err, results){
        test.ok(err === null, err + " passed instead of 'null'");
        test.same(call_order, [1,3,2]);
        test.same(results, [1,2,[3,3]]);
        test.done();
    });
};

exports['parallel limit empty array'] = function(test){
    async.parallelLimit([], 2, function(err, results){
        test.ok(err === null, err + " passed instead of 'null'");
        test.same(results, []);
        test.done();
    });
};

exports['parallel limit error'] = function(test){
    async.parallelLimit([
        function(callback){
            callback('error', 1);
        },
        function(callback){
            callback('error2', 2);
        }
    ],
    1,
    function(err){
        test.equals(err, 'error');
    });
    setTimeout(test.done, 100);
};

exports['parallel limit no callback'] = function(test){
    async.parallelLimit([
        function(callback){callback();},
        function(callback){callback(); test.done();},
    ], 1);
};

exports['parallel limit object'] = function(test){
    var call_order = [];
    async.parallelLimit(getFunctionsObject(call_order), 2, function(err, results){
        test.equals(err, null);
        test.same(call_order, [1,3,2]);
        test.same(results, {
            one: 1,
            two: 2,
            three: [3,3]
        });
        test.done();
    });
};

exports['parallel call in another context'] = function(test) {
    if (isBrowser()) {
        // node only test
        test.done();
        return;
    }
    var vm = require('vm');
    var sandbox = {
        async: async,
        test: test
    };

    var fn = "(" + (function () {
        async.parallel([function (callback) {
            callback();
        }], function (err) {
            if (err) {
                return test.done(err);
            }
            test.done();
        });
    }).toString() + "())";

    vm.runInNewContext(fn, sandbox);
};

exports['parallel does not continue replenishing after error'] = function (test) {
    var started = 0;
    var arr = [
        funcToCall,
        funcToCall,
        funcToCall,
        funcToCall,
        funcToCall,
        funcToCall,
        funcToCall,
        funcToCall,
        funcToCall,
    ];
    var delay = 10;
    var limit = 3;
    var maxTime = 10 * arr.length;
    function funcToCall(callback) {
       started ++;
        if (started === 3) {
            return callback(new Error ("Test Error"));
        }
        setTimeout(function(){
            callback();
        }, delay);
    }

    async.parallelLimit(arr, limit, function(){});

    setTimeout(function(){
        test.equal(started, 3);
        test.done();
    }, maxTime);
};


exports['series'] = {

'series': function(test){
    var call_order = [];
    async.series([
        function(callback){
            setTimeout(function(){
                call_order.push(1);
                callback(null, 1);
            }, 25);
        },
        function(callback){
            setTimeout(function(){
                call_order.push(2);
                callback(null, 2);
            }, 50);
        },
        function(callback){
            setTimeout(function(){
                call_order.push(3);
                callback(null, 3,3);
            }, 15);
        }
    ],
    function(err, results){
        test.ok(err === null, err + " passed instead of 'null'");
        test.same(results, [1,2,[3,3]]);
        test.same(call_order, [1,2,3]);
        test.done();
    });
},

'empty array': function(test){
    async.series([], function(err, results){
        test.equals(err, null);
        test.same(results, []);
        test.done();
    });
},

'error': function(test){
    test.expect(1);
    async.series([
        function(callback){
            callback('error', 1);
        },
        function(callback){
            test.ok(false, 'should not be called');
            callback('error2', 2);
        }
    ],
    function(err){
        test.equals(err, 'error');
    });
    setTimeout(test.done, 100);
},

'no callback': function(test){
    async.series([
        function(callback){callback();},
        function(callback){callback(); test.done();},
    ]);
},

'object': function(test){
    var call_order = [];
    async.series(getFunctionsObject(call_order), function(err, results){
        test.equals(err, null);
        test.same(results, {
            one: 1,
            two: 2,
            three: [3,3]
        });
        test.same(call_order, [1,2,3]);
        test.done();
    });
},

'call in another context': function(test) {
    if (isBrowser()) {
        // node only test
        test.done();
        return;
    }
    var vm = require('vm');
    var sandbox = {
        async: async,
        test: test
    };

    var fn = "(" + (function () {
        async.series([function (callback) {
            callback();
        }], function (err) {
            if (err) {
                return test.done(err);
            }
            test.done();
        });
    }).toString() + "())";

    vm.runInNewContext(fn, sandbox);
},

// Issue 10 on github: https://github.com/caolan/async/issues#issue/10
'falsy return values': function (test) {
    function taskFalse(callback) {
        async.nextTick(function() {
            callback(null, false);
        });
    }
    function taskUndefined(callback) {
        async.nextTick(function() {
            callback(null, undefined);
        });
    }
    function taskEmpty(callback) {
        async.nextTick(function() {
            callback(null);
        });
    }
    function taskNull(callback) {
        async.nextTick(function() {
            callback(null, null);
        });
    }
    async.series(
        [taskFalse, taskUndefined, taskEmpty, taskNull],
        function(err, results) {
            test.equal(results.length, 4);
            test.strictEqual(results[0], false);
            test.strictEqual(results[1], undefined);
            test.strictEqual(results[2], undefined);
            test.strictEqual(results[3], null);
            test.done();
        }
    );
}

};


exports['iterator'] = function(test){
    var call_order = [];
    var iterator = async.iterator([
        function(){call_order.push(1);},
        function(arg1){
            test.equals(arg1, 'arg1');
            call_order.push(2);
        },
        function(arg1, arg2){
            test.equals(arg1, 'arg1');
            test.equals(arg2, 'arg2');
            call_order.push(3);
        }
    ]);
    iterator();
    test.same(call_order, [1]);
    var iterator2 = iterator();
    test.same(call_order, [1,1]);
    var iterator3 = iterator2('arg1');
    test.same(call_order, [1,1,2]);
    var iterator4 = iterator3('arg1', 'arg2');
    test.same(call_order, [1,1,2,3]);
    test.equals(iterator4, undefined);
    test.done();
};

exports['iterator empty array'] = function(test){
    var iterator = async.iterator([]);
    test.equals(iterator(), undefined);
    test.equals(iterator.next(), undefined);
    test.done();
};

exports['iterator.next'] = function(test){
    var call_order = [];
    var iterator = async.iterator([
        function(){call_order.push(1);},
        function(arg1){
            test.equals(arg1, 'arg1');
            call_order.push(2);
        },
        function(arg1, arg2){
            test.equals(arg1, 'arg1');
            test.equals(arg2, 'arg2');
            call_order.push(3);
        }
    ]);
    var fn = iterator.next();
    var iterator2 = fn('arg1');
    test.same(call_order, [2]);
    iterator2('arg1','arg2');
    test.same(call_order, [2,3]);
    test.equals(iterator2.next(), undefined);
    test.done();
};

exports['each'] = function(test){
    var args = [];
    async.each([1,3,2], eachIterator.bind(this, args), function(err){
        test.ok(err === null, err + " passed instead of 'null'");
        test.same(args, [1,2,3]);
        test.done();
    });
};

exports['each extra callback'] = function(test){
    var count = 0;
    async.each([1,3,2], function(val, callback) {
        count++;
        callback();
        test.throws(callback);
        if (count == 3) {
            test.done();
        }
    });
};

exports['each empty array'] = function(test){
    test.expect(1);
    async.each([], function(x, callback){
        test.ok(false, 'iterator should not be called');
        callback();
    }, function(err){
        if (err) throw err;
        test.ok(true, 'should call callback');
    });
    setTimeout(test.done, 25);
};


exports['each empty array, with other property on the array'] = function(test){
    test.expect(1);
    var myArray = [];
    myArray.myProp = "anything";
    async.each(myArray, function(x, callback){
        test.ok(false, 'iterator should not be called');
        callback();
    }, function(err){
        if (err) throw err;
        test.ok(true, 'should call callback');
    });
    setTimeout(test.done, 25);
};


exports['each error'] = function(test){
    test.expect(1);
    async.each([1,2,3], function(x, callback){
        callback('error');
    }, function(err){
        test.equals(err, 'error');
    });
    setTimeout(test.done, 50);
};

exports['each no callback'] = function(test){
    async.each([1], eachNoCallbackIterator.bind(this, test));
};

exports['forEach alias'] = function (test) {
    test.strictEqual(async.each, async.forEach);
    test.done();
};

exports['forEachOf'] = function(test){
    var args = [];
    async.forEachOf({ a: 1, b: 2 }, forEachOfIterator.bind(this, args), function(err){
        test.ok(err === null, err + " passed instead of 'null'");
        test.same(args, ["a", 1, "b", 2]);
        test.done();
    });
};

exports['forEachOf empty object'] = function(test){
    test.expect(1);
    async.forEachOf({}, function(value, key, callback){
        test.ok(false, 'iterator should not be called');
        callback();
    }, function(err) {
        if (err) throw err;
        test.ok(true, 'should call callback');
    });
    setTimeout(test.done, 25);
};

exports['forEachOf empty array'] = function(test){
    test.expect(1);
    async.forEachOf([], function(value, key, callback){
        test.ok(false, 'iterator should not be called');
        callback();
    }, function(err) {
        if (err) throw err;
        test.ok(true, 'should call callback');
    });
    setTimeout(test.done, 25);
};

exports['forEachOf error'] = function(test){
    test.expect(1);
    async.forEachOf({ a: 1, b: 2 }, function(value, key, callback) {
        callback('error');
    }, function(err){
        test.equals(err, 'error');
    });
    setTimeout(test.done, 50);
};

exports['forEachOf no callback'] = function(test){
    async.forEachOf({ a: 1 }, forEachOfNoCallbackIterator.bind(this, test));
};

exports['forEachOf with array'] = function(test){
    var args = [];
    async.forEachOf([ "a", "b" ], forEachOfIterator.bind(this, args), function(err){
        if (err) throw err;
        test.same(args, [0, "a", 1, "b"]);
        test.done();
    });
};

exports['eachSeries'] = function(test){
    var args = [];
    async.eachSeries([1,3,2], eachIterator.bind(this, args), function(err){
        test.ok(err === null, err + " passed instead of 'null'");
        test.same(args, [1,3,2]);
        test.done();
    });
};

exports['eachSeries empty array'] = function(test){
    test.expect(1);
    async.eachSeries([], function(x, callback){
        test.ok(false, 'iterator should not be called');
        callback();
    }, function(err){
        if (err) throw err;
        test.ok(true, 'should call callback');
    });
    setTimeout(test.done, 25);
};

exports['eachSeries array modification'] = function(test) {
    test.expect(1);
    var arr = [1, 2, 3, 4];
    async.eachSeries(arr, function (x, callback) {
        async.setImmediate(callback);
    }, function () {
        test.ok(true, 'should call callback');
    });

    arr.pop();
    arr.splice(0, 1);

    setTimeout(test.done, 50);
};

// bug #782.  Remove in next major release
exports['eachSeries single item'] = function (test) {
    test.expect(1);
    var sync = true;
    async.eachSeries([1], function (i, cb) {
        cb(null);
    }, function () {
        test.ok(sync, "callback not called on same tick");
    });
    sync = false;
    test.done();
};

// bug #782.  Remove in next major release
exports['eachSeries single item'] = function (test) {
    test.expect(1);
    var sync = true;
    async.eachSeries([1], function (i, cb) {
        cb(null);
    }, function () {
        test.ok(sync, "callback not called on same tick");
    });
    sync = false;
    test.done();
};

exports['eachSeries error'] = function(test){
    test.expect(2);
    var call_order = [];
    async.eachSeries([1,2,3], function(x, callback){
        call_order.push(x);
        callback('error');
    }, function(err){
        test.same(call_order, [1]);
        test.equals(err, 'error');
    });
    setTimeout(test.done, 50);
};

exports['eachSeries no callback'] = function(test){
    async.eachSeries([1], eachNoCallbackIterator.bind(this, test));
};


exports['eachLimit'] = function(test){
    var args = [];
    var arr = [0,1,2,3,4,5,6,7,8,9];
    async.eachLimit(arr, 2, function(x,callback){
        setTimeout(function(){
            args.push(x);
            callback();
        }, x*5);
    }, function(err){
        test.ok(err === null, err + " passed instead of 'null'");
        test.same(args, arr);
        test.done();
    });
};

exports['eachLimit empty array'] = function(test){
    test.expect(1);
    async.eachLimit([], 2, function(x, callback){
        test.ok(false, 'iterator should not be called');
        callback();
    }, function(err){
        if (err) throw err;
        test.ok(true, 'should call callback');
    });
    setTimeout(test.done, 25);
};

exports['eachLimit limit exceeds size'] = function(test){
    var args = [];
    var arr = [0,1,2,3,4,5,6,7,8,9];
    async.eachLimit(arr, 20, eachIterator.bind(this, args), function(err){
        if (err) throw err;
        test.same(args, arr);
        test.done();
    });
};

exports['eachLimit limit equal size'] = function(test){
    var args = [];
    var arr = [0,1,2,3,4,5,6,7,8,9];
    async.eachLimit(arr, 10, eachIterator.bind(this, args), function(err){
        if (err) throw err;
        test.same(args, arr);
        test.done();
    });
};

exports['eachLimit zero limit'] = function(test){
    test.expect(1);
    async.eachLimit([0,1,2,3,4,5], 0, function(x, callback){
        test.ok(false, 'iterator should not be called');
        callback();
    }, function(err){
        if (err) throw err;
        test.ok(true, 'should call callback');
    });
    setTimeout(test.done, 25);
};

exports['eachLimit error'] = function(test){
    test.expect(2);
    var arr = [0,1,2,3,4,5,6,7,8,9];
    var call_order = [];

    async.eachLimit(arr, 3, function(x, callback){
        call_order.push(x);
        if (x === 2) {
            callback('error');
        }
    }, function(err){
        test.same(call_order, [0,1,2]);
        test.equals(err, 'error');
    });
    setTimeout(test.done, 25);
};

exports['eachLimit no callback'] = function(test){
    async.eachLimit([1], 1, eachNoCallbackIterator.bind(this, test));
};

exports['eachLimit synchronous'] = function(test){
    var args = [];
    var arr = [0,1,2];
    async.eachLimit(arr, 5, function(x,callback){
        args.push(x);
        callback();
    }, function(err){
        if (err) throw err;
        test.same(args, arr);
        test.done();
    });
};


exports['eachLimit does not continue replenishing after error'] = function (test) {
    var started = 0;
    var arr = [0,1,2,3,4,5,6,7,8,9];
    var delay = 10;
    var limit = 3;
    var maxTime = 10 * arr.length;

    async.eachLimit(arr, limit, function(x, callback) {
        started ++;
        if (started === 3) {
            return callback(new Error ("Test Error"));
        }
        setTimeout(function(){
            callback();
        }, delay);
    }, function(){});

    setTimeout(function(){
        test.equal(started, 3);
        test.done();
    }, maxTime);
};

exports['forEachSeries alias'] = function (test) {
    test.strictEqual(async.eachSeries, async.forEachSeries);
    test.done();
};

exports['forEachOfSeries'] = function(test){
    var args = [];
    async.forEachOfSeries({ a: 1, b: 2 }, forEachOfIterator.bind(this, args), function(err){
        test.ok(err === null, err + " passed instead of 'null'");
        test.same(args, [ "a", 1, "b", 2 ]);
        test.done();
    });
};

exports['forEachOfSeries empty object'] = function(test){
    test.expect(1);
    async.forEachOfSeries({}, function(x, callback){
        test.ok(false, 'iterator should not be called');
        callback();
    }, function(err){
        if (err) throw err;
        test.ok(true, 'should call callback');
    });
    setTimeout(test.done, 25);
};

exports['forEachOfSeries error'] = function(test){
    test.expect(2);
    var call_order = [];
    async.forEachOfSeries({ a: 1, b: 2 }, function(value, key, callback){
        call_order.push(value, key);
        callback('error');
    }, function(err){
        test.same(call_order, [ 1, "a" ]);
        test.equals(err, 'error');
    });
    setTimeout(test.done, 50);
};

exports['forEachOfSeries no callback'] = function(test){
    async.forEachOfSeries({ a: 1 }, forEachOfNoCallbackIterator.bind(this, test));
};

exports['forEachOfSeries with array'] = function(test){
    var args = [];
    async.forEachOfSeries([ "a", "b" ], forEachOfIterator.bind(this, args), function(err){
        if (err) throw err;
        test.same(args, [ 0, "a", 1, "b" ]);
        test.done();
    });
};

exports['forEachLimit alias'] = function (test) {
    test.strictEqual(async.eachLimit, async.forEachLimit);
    test.done();
};

exports['forEachOfLimit'] = function(test){
    var args = [];
    var obj = { a: 1, b: 2, c: 3, d: 4 };
    async.forEachOfLimit(obj, 2, function(value, key, callback){
        setTimeout(function(){
            args.push(value, key);
            callback();
        }, value * 5);
    }, function(err){
        test.ok(err === null, err + " passed instead of 'null'");
        test.same(args, [ 1, "a", 2, "b", 3, "c", 4, "d" ]);
        test.done();
    });
};

exports['forEachOfLimit empty object'] = function(test){
    test.expect(1);
    async.forEachOfLimit({}, 2, function(value, key, callback){
        test.ok(false, 'iterator should not be called');
        callback();
    }, function(err){
        if (err) throw err;
        test.ok(true, 'should call callback');
    });
    setTimeout(test.done, 25);
};

exports['forEachOfLimit limit exceeds size'] = function(test){
    var args = [];
    var obj = { a: 1, b: 2, c: 3, d: 4, e: 5 };
    async.forEachOfLimit(obj, 10, forEachOfIterator.bind(this, args), function(err){
        if (err) throw err;
        test.same(args, [ "a", 1, "b", 2, "c", 3, "d", 4, "e", 5 ]);
        test.done();
    });
};

exports['forEachOfLimit limit equal size'] = function(test){
    var args = [];
    var obj = { a: 1, b: 2, c: 3, d: 4, e: 5 };
    async.forEachOfLimit(obj, 5, forEachOfIterator.bind(this, args), function(err){
        if (err) throw err;
        test.same(args, [ "a", 1, "b", 2, "c", 3, "d", 4, "e", 5 ]);
        test.done();
    });
};

exports['forEachOfLimit zero limit'] = function(test){
    test.expect(1);
    async.forEachOfLimit({ a: 1, b: 2 }, 0, function(x, callback){
        test.ok(false, 'iterator should not be called');
        callback();
    }, function(err){
        if (err) throw err;
        test.ok(true, 'should call callback');
    });
    setTimeout(test.done, 25);
};

exports['forEachOfLimit error'] = function(test){
    test.expect(2);
    var obj = { a: 1, b: 2, c: 3, d: 4, e: 5 };
    var call_order = [];

    async.forEachOfLimit(obj, 3, function(value, key, callback){
        call_order.push(value, key);
        if (value === 2) {
            callback('error');
        }
    }, function(err){
        test.same(call_order, [ 1, "a", 2, "b" ]);
        test.equals(err, 'error');
    });
    setTimeout(test.done, 25);
};

exports['forEachOfLimit no callback'] = function(test){
    async.forEachOfLimit({ a: 1 }, 1, forEachOfNoCallbackIterator.bind(this, test));
};

exports['forEachOfLimit synchronous'] = function(test){
    var args = [];
    var obj = { a: 1, b: 2 };
    async.forEachOfLimit(obj, 5, forEachOfIterator.bind(this, args), function(err){
        if (err) throw err;
        test.same(args, [ "a", 1, "b", 2 ]);
        test.done();
    });
};

exports['forEachOfLimit with array'] = function(test){
    var args = [];
    var arr = [ "a", "b" ];
    async.forEachOfLimit(arr, 1, forEachOfIterator.bind(this, args), function (err) {
        if (err) throw err;
        test.same(args, [ 0, "a", 1, "b" ]);
        test.done();
    });
};

exports['map'] = {

'basic': function(test){
    var call_order = [];
    async.map([1,3,2], mapIterator.bind(this, call_order), function(err, results){
        test.ok(err === null, err + " passed instead of 'null'");
        test.same(call_order, [1,2,3]);
        test.same(results, [2,6,4]);
        test.done();
    });
},

'map original untouched': function(test){
    var a = [1,2,3];
    async.map(a, function(x, callback){
        callback(null, x*2);
    }, function(err, results){
        test.same(results, [2,4,6]);
        test.same(a, [1,2,3]);
        test.done();
    });
},

'map without main callback': function(test){
    var a = [1,2,3];
    var r = [];
    async.map(a, function(x, callback){
        r.push(x);
        callback(null);
        if (r.length >= a.length) {
            test.same(r, a);
            test.done();
        }
    });
},

'map error': function(test){
    test.expect(1);
    async.map([1,2,3], function(x, callback){
        callback('error');
    }, function(err){
        test.equals(err, 'error');
    });
    setTimeout(test.done, 50);
},

'map undefined array': function(test){
    test.expect(2);
    async.map(undefined, function(x, callback){
        callback();
    }, function(err, result){
        test.equals(err, null);
        test.same(result, []);
    });
    setTimeout(test.done, 50);
},

'map object': function (test) {
    async.map({a: 1, b: 2, c: 3}, function (val, callback) {
        callback(null, val * 2);
    }, function (err, result) {
        if (err) throw err;
        test.same(result, {a: 2, b: 4, c: 6});
        test.done();
    });
},

'mapSeries': function(test){
    var call_order = [];
    async.mapSeries([1,3,2], mapIterator.bind(this, call_order), function(err, results){
        test.ok(err === null, err + " passed instead of 'null'");
        test.same(call_order, [1,3,2]);
        test.same(results, [2,6,4]);
        test.done();
    });
},

'mapSeries error': function(test){
    test.expect(1);
    async.mapSeries([1,2,3], function(x, callback){
        callback('error');
    }, function(err){
        test.equals(err, 'error');
    });
    setTimeout(test.done, 50);
},

'mapSeries undefined array': function(test){
    test.expect(2);
    async.mapSeries(undefined, function(x, callback){
        callback();
    }, function(err, result){
        test.equals(err, null);
        test.same(result, []);
    });
    setTimeout(test.done, 50);
},

'mapSeries object': function (test) {
    async.mapSeries({a: 1, b: 2, c: 3}, function (val, callback) {
        callback(null, val * 2);
    }, function (err, result) {
        if (err) throw err;
        test.same(result, {a: 2, b: 4, c: 6});
        test.done();
    });
},

'mapLimit': function(test){
    var call_order = [];
    async.mapLimit([2,4,3], 2, mapIterator.bind(this, call_order), function(err, results){
        test.ok(err === null, err + " passed instead of 'null'");
        test.same(call_order, [2,4,3]);
        test.same(results, [4,8,6]);
        test.done();
    });
},

'mapLimit empty array': function(test){
    test.expect(1);
    async.mapLimit([], 2, function(x, callback){
        test.ok(false, 'iterator should not be called');
        callback();
    }, function(err){
        if (err) throw err;
        test.ok(true, 'should call callback');
    });
    setTimeout(test.done, 25);
},

'mapLimit undefined array': function(test){
    test.expect(2);
    async.mapLimit(undefined, 2, function(x, callback){
        callback();
    }, function(err, result){
        test.equals(err, null);
        test.same(result, []);
    });
    setTimeout(test.done, 50);
},

'mapLimit limit exceeds size': function(test){
    var call_order = [];
    async.mapLimit([0,1,2,3,4,5,6,7,8,9], 20, mapIterator.bind(this, call_order), function(err, results){
        test.same(call_order, [0,1,2,3,4,5,6,7,8,9]);
        test.same(results, [0,2,4,6,8,10,12,14,16,18]);
        test.done();
    });
},

'mapLimit limit equal size': function(test){
    var call_order = [];
    async.mapLimit([0,1,2,3,4,5,6,7,8,9], 10, mapIterator.bind(this, call_order), function(err, results){
        test.same(call_order, [0,1,2,3,4,5,6,7,8,9]);
        test.same(results, [0,2,4,6,8,10,12,14,16,18]);
        test.done();
    });
},

'mapLimit zero limit': function(test){
    test.expect(2);
    async.mapLimit([0,1,2,3,4,5], 0, function(x, callback){
        test.ok(false, 'iterator should not be called');
        callback();
    }, function(err, results){
        test.same(results, []);
        test.ok(true, 'should call callback');
    });
    setTimeout(test.done, 25);
},

'mapLimit error': function(test){
    test.expect(2);
    var arr = [0,1,2,3,4,5,6,7,8,9];
    var call_order = [];

    async.mapLimit(arr, 3, function(x, callback){
        call_order.push(x);
        if (x === 2) {
            callback('error');
        }
    }, function(err){
        test.same(call_order, [0,1,2]);
        test.equals(err, 'error');
    });
    setTimeout(test.done, 25);
},

'mapLimit does not continue replenishing after error': function (test) {
    var started = 0;
    var arr = [0,1,2,3,4,5,6,7,8,9];
    var delay = 10;
    var limit = 3;
    var maxTime = 10 * arr.length;

    async.mapLimit(arr, limit, function(x, callback) {
        started ++;
        if (started === 3) {
            return callback(new Error ("Test Error"));
        }
        setTimeout(function(){
            callback();
        }, delay);
    }, function(){});

    setTimeout(function(){
        test.equal(started, 3);
        test.done();
    }, maxTime);
}

};


exports['reduce'] = function(test){
    var call_order = [];
    async.reduce([1,2,3], 0, function(a, x, callback){
        call_order.push(x);
        callback(null, a + x);
    }, function(err, result){
        test.ok(err === null, err + " passed instead of 'null'");
        test.equals(result, 6);
        test.same(call_order, [1,2,3]);
        test.done();
    });
};

exports['reduce async with non-reference memo'] = function(test){
    async.reduce([1,3,2], 0, function(a, x, callback){
        setTimeout(function(){callback(null, a + x);}, Math.random()*100);
    }, function(err, result){
        test.equals(result, 6);
        test.done();
    });
};

exports['reduce error'] = function(test){
    test.expect(1);
    async.reduce([1,2,3], 0, function(a, x, callback){
        callback('error');
    }, function(err){
        test.equals(err, 'error');
    });
    setTimeout(test.done, 50);
};

exports['inject alias'] = function(test){
    test.equals(async.inject, async.reduce);
    test.done();
};

exports['foldl alias'] = function(test){
    test.equals(async.foldl, async.reduce);
    test.done();
};

exports['reduceRight'] = function(test){
    var call_order = [];
    var a = [1,2,3];
    async.reduceRight(a, 0, function(a, x, callback){
        call_order.push(x);
        callback(null, a + x);
    }, function(err, result){
        test.equals(result, 6);
        test.same(call_order, [3,2,1]);
        test.same(a, [1,2,3]);
        test.done();
    });
};

exports['foldr alias'] = function(test){
    test.equals(async.foldr, async.reduceRight);
    test.done();
};

exports['filter'] = function(test){
    async.filter([3,1,2], filterIterator, function(results){
        test.same(results, [3,1]);
        test.done();
    });
};

exports['filter original untouched'] = function(test){
    var a = [3,1,2];
    async.filter(a, function(x, callback){
        callback(x % 2);
    }, function(results){
        test.same(results, [3,1]);
        test.same(a, [3,1,2]);
        test.done();
    });
};

exports['filterSeries'] = function(test){
    async.filterSeries([3,1,2], filterIterator, function(results){
        test.same(results, [3,1]);
        test.done();
    });
};

exports['select alias'] = function(test){
    test.equals(async.select, async.filter);
    test.done();
};

exports['selectSeries alias'] = function(test){
    test.equals(async.selectSeries, async.filterSeries);
    test.done();
};

exports['reject'] = function(test){
    test.expect(1);
    async.reject([3,1,2], filterIterator, function(results){
        test.same(results, [2]);
        test.done();
    });
};

exports['reject original untouched'] = function(test){
    test.expect(2);
    var a = [3,1,2];
    async.reject(a, function(x, callback){
        callback(x % 2);
    }, function(results){
        test.same(results, [2]);
        test.same(a, [3,1,2]);
        test.done();
    });
};

exports['rejectSeries'] = function(test){
    test.expect(1);
    async.rejectSeries([3,1,2], filterIterator, function(results){
        test.same(results, [2]);
        test.done();
    });
};

exports['some true'] = function(test){
    test.expect(1);
    async.some([3,1,2], function(x, callback){
        setTimeout(function(){callback(x === 1);}, 0);
    }, function(result){
        test.equals(result, true);
        test.done();
    });
};

exports['some false'] = function(test){
    test.expect(1);
    async.some([3,1,2], function(x, callback){
        setTimeout(function(){callback(x === 10);}, 0);
    }, function(result){
        test.equals(result, false);
        test.done();
    });
};

exports['some early return'] = function(test){
    test.expect(1);
    var call_order = [];
    async.some([1,2,3], function(x, callback){
        setTimeout(function(){
            call_order.push(x);
            callback(x === 1);
        }, x*25);
    }, function(){
        call_order.push('callback');
    });
    setTimeout(function(){
        test.same(call_order, [1,'callback',2,3]);
        test.done();
    }, 100);
};

exports['any alias'] = function(test){
    test.equals(async.any, async.some);
    test.done();
};

exports['every true'] = function(test){
    test.expect(1);
    async.every([1,2,3], function(x, callback){
        setTimeout(function(){callback(true);}, 0);
    }, function(result){
        test.equals(result, true);
        test.done();
    });
};

exports['every false'] = function(test){
    test.expect(1);
    async.every([1,2,3], function(x, callback){
        setTimeout(function(){callback(x % 2);}, 0);
    }, function(result){
        test.equals(result, false);
        test.done();
    });
};

exports['every early return'] = function(test){
    test.expect(1);
    var call_order = [];
    async.every([1,2,3], function(x, callback){
        setTimeout(function(){
            call_order.push(x);
            callback(x === 1);
        }, x*25);
    }, function(){
        call_order.push('callback');
    });
    setTimeout(function(){
        test.same(call_order, [1,2,'callback',3]);
        test.done();
    }, 100);
};

exports['all alias'] = function(test){
    test.equals(async.all, async.every);
    test.done();
};

exports['detect'] = function(test){
    test.expect(2);
    var call_order = [];
    async.detect([3,2,1], detectIterator.bind(this, call_order), function(result){
        call_order.push('callback');
        test.equals(result, 2);
    });
    setTimeout(function(){
        test.same(call_order, [1,2,'callback',3]);
        test.done();
    }, 100);
};

exports['detect - mulitple matches'] = function(test){
    test.expect(2);
    var call_order = [];
    async.detect([3,2,2,1,2], detectIterator.bind(this, call_order), function(result){
        call_order.push('callback');
        test.equals(result, 2);
    });
    setTimeout(function(){
        test.same(call_order, [1,2,'callback',2,2,3]);
        test.done();
    }, 100);
};

exports['detectSeries'] = function(test){
    test.expect(2);
    var call_order = [];
    async.detectSeries([3,2,1], detectIterator.bind(this, call_order), function(result){
        call_order.push('callback');
        test.equals(result, 2);
    });
    setTimeout(function(){
        test.same(call_order, [3,2,'callback']);
        test.done();
    }, 200);
};

exports['detectSeries - multiple matches'] = function(test){
    test.expect(2);
    var call_order = [];
    async.detectSeries([3,2,2,1,2], detectIterator.bind(this, call_order), function(result){
        call_order.push('callback');
        test.equals(result, 2);
    });
    setTimeout(function(){
        test.same(call_order, [3,2,'callback']);
        test.done();
    }, 200);
};

exports['detectSeries - ensure stop'] = function (test) {
    test.expect(1);
    async.detectSeries([1, 2, 3, 4, 5], function (num, cb) {
        if (num > 3) throw new Error("detectSeries did not stop iterating");
        cb(num === 3);
    }, function (result) {
        test.equals(result, 3);
        test.done();
    });
};

exports['sortBy'] = function(test){
    test.expect(2);

    async.sortBy([{a:1},{a:15},{a:6}], function(x, callback){
        setTimeout(function(){callback(null, x.a);}, 0);
    }, function(err, result){
        test.ok(err === null, err + " passed instead of 'null'");
        test.same(result, [{a:1},{a:6},{a:15}]);
        test.done();
    });
};

exports['sortBy inverted'] = function(test){
    test.expect(1);

    async.sortBy([{a:1},{a:15},{a:6}], function(x, callback){
        setTimeout(function(){callback(null, x.a*-1);}, 0);
    }, function(err, result){
        test.same(result, [{a:15},{a:6},{a:1}]);
        test.done();
    });
};

exports['apply'] = function(test){
    test.expect(6);
    var fn = function(){
        test.same(Array.prototype.slice.call(arguments), [1,2,3,4]);
    };
    async.apply(fn, 1, 2, 3, 4)();
    async.apply(fn, 1, 2, 3)(4);
    async.apply(fn, 1, 2)(3, 4);
    async.apply(fn, 1)(2, 3, 4);
    async.apply(fn)(1, 2, 3, 4);
    test.equals(
        async.apply(function(name){return 'hello ' + name;}, 'world')(),
        'hello world'
    );
    test.done();
};


// generates tests for console functions such as async.log
var console_fn_tests = function(name){

    if (typeof console !== 'undefined') {
        exports[name] = function(test){
            test.expect(5);
            var fn = function(arg1, callback){
                test.equals(arg1, 'one');
                setTimeout(function(){callback(null, 'test');}, 0);
            };
            var fn_err = function(arg1, callback){
                test.equals(arg1, 'one');
                setTimeout(function(){callback('error');}, 0);
            };
            var _console_fn = console[name];
            var _error = console.error;
            console[name] = function(val){
                test.equals(val, 'test');
                test.equals(arguments.length, 1);
                console.error = function(val){
                    test.equals(val, 'error');
                    console[name] = _console_fn;
                    console.error = _error;
                    test.done();
                };
                async[name](fn_err, 'one');
            };
            async[name](fn, 'one');
        };

        exports[name + ' with multiple result params'] = function(test){
            test.expect(1);
            var fn = function(callback){callback(null,'one','two','three');};
            var _console_fn = console[name];
            var called_with = [];
            console[name] = function(x){
                called_with.push(x);
            };
            async[name](fn);
            test.same(called_with, ['one','two','three']);
            console[name] = _console_fn;
            test.done();
        };
    }

    // browser-only test
    exports[name + ' without console.' + name] = function(test){
        if (typeof window !== 'undefined') {
            var _console = window.console;
            window.console = undefined;
            var fn = function(callback){callback(null, 'val');};
            var fn_err = function(callback){callback('error');};
            async[name](fn);
            async[name](fn_err);
            window.console = _console;
        }
        test.done();
    };

};


exports['times'] = {

'times': function(test) {
    test.expect(2);
    async.times(5, function(n, next) {
        next(null, n);
    }, function(err, results) {
        test.ok(err === null, err + " passed instead of 'null'");
        test.same(results, [0,1,2,3,4]);
        test.done();
    });
},

'times 3': function(test){
    test.expect(1);
    var args = [];
    async.times(3, function(n, callback){
        setTimeout(function(){
            args.push(n);
            callback();
        }, n * 25);
    }, function(err){
        if (err) throw err;
        test.same(args, [0,1,2]);
        test.done();
    });
},

'times 0': function(test){
    test.expect(1);
    async.times(0, function(n, callback){
        test.ok(false, 'iterator should not be called');
        callback();
    }, function(err){
        if (err) throw err;
        test.ok(true, 'should call callback');
    });
    setTimeout(test.done, 25);
},

'times error': function(test){
    test.expect(1);
    async.times(3, function(n, callback){
        callback('error');
    }, function(err){
        test.equals(err, 'error');
    });
    setTimeout(test.done, 50);
},

'timesSeries': function(test){
    test.expect(2);
    var call_order = [];
    async.timesSeries(5, function(n, callback){
        setTimeout(function(){
            call_order.push(n);
            callback(null, n);
        }, 100 - n * 10);
    }, function(err, results){
        test.same(call_order, [0,1,2,3,4]);
        test.same(results, [0,1,2,3,4]);
        test.done();
    });
},

'timesSeries error': function(test){
    test.expect(1);
    async.timesSeries(5, function(n, callback){
        callback('error');
    }, function(err){
        test.equals(err, 'error');
    });
    setTimeout(test.done, 50);
},

'timesLimit': function(test){
    test.expect(7);

    var limit = 2;
    var running = 0;
    async.timesLimit(5, limit, function (i, next) {
        running++;
        test.ok(running <= limit && running > 0, running);
        setTimeout(function () {
            running--;
            next(null, i * 2);
        }, (3 - i) * 10);
    }, function(err, results){
        test.ok(err === null, err + " passed instead of 'null'");
        test.same(results, [0, 2, 4, 6, 8]);
        test.done();
    });
}

};

console_fn_tests('log');
console_fn_tests('dir');
/*console_fn_tests('info');
console_fn_tests('warn');
console_fn_tests('error');*/

exports['nextTick'] = function(test){
    test.expect(1);
    var call_order = [];
    async.nextTick(function(){call_order.push('two');});
    call_order.push('one');
    setTimeout(function(){
        test.same(call_order, ['one','two']);
        test.done();
    }, 50);
};

exports['nextTick in the browser'] = function(test){
    if (!isBrowser()) {
        // skip this test in node
        return test.done();
    }
    test.expect(1);

    var call_order = [];
    async.nextTick(function(){call_order.push('two');});

    call_order.push('one');
    setTimeout(function(){
        test.same(call_order, ['one','two']);
    }, 50);
    setTimeout(test.done, 100);
};

exports['noConflict - node only'] = function(test){
    if (!isBrowser()) {
        // node only test
        test.expect(3);
        var fs = require('fs');
        var vm = require('vm');
        var filename = __dirname + '/../lib/async.js';
        fs.readFile(filename, function(err, content){
            if(err) return test.done();

            var s = vm.createScript(content, filename);
            var s2 = vm.createScript(
                content + 'this.async2 = this.async.noConflict();',
                filename
            );

            var sandbox1 = {async: 'oldvalue'};
            s.runInNewContext(sandbox1);
            test.ok(sandbox1.async);

            var sandbox2 = {async: 'oldvalue'};
            s2.runInNewContext(sandbox2);
            test.equals(sandbox2.async, 'oldvalue');
            test.ok(sandbox2.async2);

            test.done();
        });
    }
    else test.done();
};

exports['concat'] = function(test){
    test.expect(3);
    var call_order = [];
    var iterator = function (x, cb) {
        setTimeout(function(){
            call_order.push(x);
            var r = [];
            while (x > 0) {
                r.push(x);
                x--;
            }
            cb(null, r);
        }, x*25);
    };
    async.concat([1,3,2], iterator, function(err, results){
        test.same(results, [1,2,1,3,2,1]);
        test.same(call_order, [1,2,3]);
        test.ok(err === null, err + " passed instead of 'null'");
        test.done();
    });
};

exports['concat error'] = function(test){
    test.expect(1);
    var iterator = function (x, cb) {
        cb(new Error('test error'));
    };
    async.concat([1,2,3], iterator, function(err){
        test.ok(err);
        test.done();
    });
};

exports['concatSeries'] = function(test){
    test.expect(3);
    var call_order = [];
    var iterator = function (x, cb) {
        setTimeout(function(){
            call_order.push(x);
            var r = [];
            while (x > 0) {
                r.push(x);
                x--;
            }
            cb(null, r);
        }, x*25);
    };
    async.concatSeries([1,3,2], iterator, function(err, results){
        test.same(results, [1,3,2,1,2,1]);
        test.same(call_order, [1,3,2]);
        test.ok(err === null, err + " passed instead of 'null'");
        test.done();
    });
};

exports['until'] = function (test) {
    test.expect(3);

    var call_order = [];
    var count = 0;
    async.until(
        function () {
            call_order.push(['test', count]);
            return (count == 5);
        },
        function (cb) {
            call_order.push(['iterator', count]);
            count++;
            cb();
        },
        function (err) {
            test.ok(err === null, err + " passed instead of 'null'");
            test.same(call_order, [
                ['test', 0],
                ['iterator', 0], ['test', 1],
                ['iterator', 1], ['test', 2],
                ['iterator', 2], ['test', 3],
                ['iterator', 3], ['test', 4],
                ['iterator', 4], ['test', 5],
            ]);
            test.equals(count, 5);
            test.done();
        }
    );
};

exports['doUntil'] = function (test) {
    test.expect(3);

    var call_order = [];
    var count = 0;
    async.doUntil(
        function (cb) {
            call_order.push(['iterator', count]);
            count++;
            cb();
        },
        function () {
            call_order.push(['test', count]);
            return (count == 5);
        },
        function (err) {
            test.ok(err === null, err + " passed instead of 'null'");
            test.same(call_order, [
                ['iterator', 0], ['test', 1],
                ['iterator', 1], ['test', 2],
                ['iterator', 2], ['test', 3],
                ['iterator', 3], ['test', 4],
                ['iterator', 4], ['test', 5]
            ]);
            test.equals(count, 5);
            test.done();
        }
    );
};

exports['doUntil callback params'] = function (test) {
    test.expect(2);

    var call_order = [];
    var count = 0;
    async.doUntil(
        function (cb) {
            call_order.push(['iterator', count]);
            count++;
            cb(null, count);
        },
        function (c) {
            call_order.push(['test', c]);
            return (c == 5);
        },
        function (err) {
            if (err) throw err;
            test.same(call_order, [
                ['iterator', 0], ['test', 1],
                ['iterator', 1], ['test', 2],
                ['iterator', 2], ['test', 3],
                ['iterator', 3], ['test', 4],
                ['iterator', 4], ['test', 5]
            ]);
            test.equals(count, 5);
            test.done();
        }
    );
};

exports['whilst'] = function (test) {
    test.expect(3);

    var call_order = [];

    var count = 0;
    async.whilst(
        function () {
            call_order.push(['test', count]);
            return (count < 5);
        },
        function (cb) {
            call_order.push(['iterator', count]);
            count++;
            cb();
        },
        function (err) {
            test.ok(err === null, err + " passed instead of 'null'");
            test.same(call_order, [
                ['test', 0],
                ['iterator', 0], ['test', 1],
                ['iterator', 1], ['test', 2],
                ['iterator', 2], ['test', 3],
                ['iterator', 3], ['test', 4],
                ['iterator', 4], ['test', 5],
            ]);
            test.equals(count, 5);
            test.done();
        }
    );
};

exports['doWhilst'] = function (test) {
    test.expect(3);
    var call_order = [];

    var count = 0;
    async.doWhilst(
        function (cb) {
            call_order.push(['iterator', count]);
            count++;
            cb();
        },
        function () {
            call_order.push(['test', count]);
            return (count < 5);
        },
        function (err) {
            test.ok(err === null, err + " passed instead of 'null'");
            test.same(call_order, [
                ['iterator', 0], ['test', 1],
                ['iterator', 1], ['test', 2],
                ['iterator', 2], ['test', 3],
                ['iterator', 3], ['test', 4],
                ['iterator', 4], ['test', 5]
            ]);
            test.equals(count, 5);
            test.done();
        }
    );
};

exports['doWhilst callback params'] = function (test) {
    test.expect(2);
    var call_order = [];
    var count = 0;
    async.doWhilst(
        function (cb) {
            call_order.push(['iterator', count]);
            count++;
            cb(null, count);
        },
        function (c) {
            call_order.push(['test', c]);
            return (c < 5);
        },
        function (err) {
            if (err) throw err;
            test.same(call_order, [
                ['iterator', 0], ['test', 1],
                ['iterator', 1], ['test', 2],
                ['iterator', 2], ['test', 3],
                ['iterator', 3], ['test', 4],
                ['iterator', 4], ['test', 5]
            ]);
            test.equals(count, 5);
            test.done();
        }
    );
};

<<<<<<< HEAD
exports['during'] = function (test) {
    var call_order = [];

    var count = 0;
    async.during(
        function (cb) {
            call_order.push(['test', count]);
            cb(count < 5);
        },
        function (cb) {
            call_order.push(['iterator', count]);
            count++;
            cb();
        },
        function (err) {
            test.ok(err === null, err + " passed instead of 'null'");
            test.same(call_order, [
                ['test', 0],
                ['iterator', 0], ['test', 1],
                ['iterator', 1], ['test', 2],
                ['iterator', 2], ['test', 3],
                ['iterator', 3], ['test', 4],
                ['iterator', 4], ['test', 5],
            ]);
            test.equals(count, 5);
            test.done();
        }
    );
};

exports['doDuring'] = function (test) {
    var call_order = [];

    var count = 0;
    async.doDuring(
        function (cb) {
            call_order.push(['iterator', count]);
            count++;
            cb();
        },
        function (cb) {
            call_order.push(['test', count]);
            cb(count < 5);
        },
        function (err) {
            test.ok(err === null, err + " passed instead of 'null'");
            test.same(call_order, [
                ['iterator', 0], ['test', 1],
                ['iterator', 1], ['test', 2],
                ['iterator', 2], ['test', 3],
                ['iterator', 3], ['test', 4],
                ['iterator', 4], ['test', 5],
            ]);
            test.equals(count, 5);
            test.done();
        }
    );
=======
exports['whilst optional callback'] = function (test) {
    var counter = 0;
    async.whilst(
        function () { return counter < 2; },
        function (cb) {
            counter++;
            cb();
        }
    );
    test.equal(counter, 2);
    test.done();
>>>>>>> e7948013
};

exports['queue'] = {

'queue': function (test) {
    test.expect(17);

    var call_order = [],
        delays = [160,80,240,80];

    // worker1: --1-4
    // worker2: -2---3
    // order of completion: 2,1,4,3

    var q = async.queue(function (task, callback) {
        setTimeout(function () {
            call_order.push('process ' + task);
            callback('error', 'arg');
        }, delays.splice(0,1)[0]);
    }, 2);

    q.push(1, function (err, arg) {
        test.equal(err, 'error');
        test.equal(arg, 'arg');
        test.equal(q.length(), 1);
        call_order.push('callback ' + 1);
    });
    q.push(2, function (err, arg) {
        test.equal(err, 'error');
        test.equal(arg, 'arg');
        test.equal(q.length(), 2);
        call_order.push('callback ' + 2);
    });
    q.push(3, function (err, arg) {
        test.equal(err, 'error');
        test.equal(arg, 'arg');
        test.equal(q.length(), 0);
        call_order.push('callback ' + 3);
    });
    q.push(4, function (err, arg) {
        test.equal(err, 'error');
        test.equal(arg, 'arg');
        test.equal(q.length(), 0);
        call_order.push('callback ' + 4);
    });
    test.equal(q.length(), 4);
    test.equal(q.concurrency, 2);

    q.drain = function () {
        test.same(call_order, [
            'process 2', 'callback 2',
            'process 1', 'callback 1',
            'process 4', 'callback 4',
            'process 3', 'callback 3'
        ]);
        test.equal(q.concurrency, 2);
        test.equal(q.length(), 0);
        test.done();
    };
},

'default concurrency': function (test) {
    test.expect(17);
    var call_order = [],
        delays = [160,80,240,80];

    // order of completion: 1,2,3,4

    var q = async.queue(function (task, callback) {
        setTimeout(function () {
            call_order.push('process ' + task);
            callback('error', 'arg');
        }, delays.splice(0,1)[0]);
    });

    q.push(1, function (err, arg) {
        test.equal(err, 'error');
        test.equal(arg, 'arg');
        test.equal(q.length(), 3);
        call_order.push('callback ' + 1);
    });
    q.push(2, function (err, arg) {
        test.equal(err, 'error');
        test.equal(arg, 'arg');
        test.equal(q.length(), 2);
        call_order.push('callback ' + 2);
    });
    q.push(3, function (err, arg) {
        test.equal(err, 'error');
        test.equal(arg, 'arg');
        test.equal(q.length(), 1);
        call_order.push('callback ' + 3);
    });
    q.push(4, function (err, arg) {
        test.equal(err, 'error');
        test.equal(arg, 'arg');
        test.equal(q.length(), 0);
        call_order.push('callback ' + 4);
    });
    test.equal(q.length(), 4);
    test.equal(q.concurrency, 1);

    q.drain = function () {
        test.same(call_order, [
            'process 1', 'callback 1',
            'process 2', 'callback 2',
            'process 3', 'callback 3',
            'process 4', 'callback 4'
        ]);
        test.equal(q.concurrency, 1);
        test.equal(q.length(), 0);
        test.done();
    };
},

'zero concurrency': function(test){
    test.expect(1);
    test.throws(function () {
        async.queue(function (task, callback) {
            callback(null, task);
        }, 0);
    });
    test.done();
},

'error propagation': function(test){
    test.expect(1);
    var results = [];

    var q = async.queue(function (task, callback) {
        callback(task.name === 'foo' ? new Error('fooError') : null);
    }, 2);

    q.drain = function() {
        test.deepEqual(results, ['bar', 'fooError']);
        test.done();
    };

    q.push({name: 'bar'}, function (err) {
        if(err) {
            results.push('barError');
            return;
        }

        results.push('bar');
    });

    q.push({name: 'foo'}, function (err) {
        if(err) {
            results.push('fooError');
            return;
        }

        results.push('foo');
    });
},

// The original queue implementation allowed the concurrency to be changed only
// on the same event loop during which a task was added to the queue. This
// test attempts to be a more robust test.
// Start with a concurrency of 1. Wait until a leter event loop and change
// the concurrency to 2. Wait again for a later loop then verify the concurrency.
// Repeat that one more time by chaning the concurrency to 5.
'changing concurrency': function (test) {
    test.expect(3);

    var q = async.queue(function(task, callback){
        setTimeout(function(){
            callback();
        }, 100);
    }, 1);

    for(var i = 0; i < 50; i++){
        q.push('');
    }

    q.drain = function(){
        test.done();
    };

    setTimeout(function(){
        test.equal(q.concurrency, 1);
        q.concurrency = 2;
        setTimeout(function(){
            test.equal(q.running(), 2);
            q.concurrency = 5;
            setTimeout(function(){
                test.equal(q.running(), 5);
            }, 500);
        }, 500);
    }, 500);
},

'push without callback': function (test) {
    test.expect(1);
    var call_order = [],
        delays = [160,80,240,80];

    // worker1: --1-4
    // worker2: -2---3
    // order of completion: 2,1,4,3

    var q = async.queue(function (task, callback) {
        setTimeout(function () {
            call_order.push('process ' + task);
            callback('error', 'arg');
        }, delays.splice(0,1)[0]);
    }, 2);

    q.push(1);
    q.push(2);
    q.push(3);
    q.push(4);

    setTimeout(function () {
        test.same(call_order, [
            'process 2',
            'process 1',
            'process 4',
            'process 3'
        ]);
        test.done();
    }, 800);
},

'push with non-function': function (test) {
    test.expect(1);
    var q = async.queue(function () {}, 1);
    test.throws(function () {
        q.push({}, 1);
    });
    test.done();
},

'unshift': function (test) {
    test.expect(1);
    var queue_order = [];

    var q = async.queue(function (task, callback) {
      queue_order.push(task);
      callback();
    }, 1);

    q.unshift(4);
    q.unshift(3);
    q.unshift(2);
    q.unshift(1);

    setTimeout(function () {
        test.same(queue_order, [ 1, 2, 3, 4 ]);
        test.done();
    }, 100);
},

'too many callbacks': function (test) {
    test.expect(1);
    var q = async.queue(function (task, callback) {
        callback();
        test.throws(function() {
            callback();
        });
        test.done();
    }, 2);

    q.push(1);
},

'bulk task': function (test) {
    test.expect(9);
    var call_order = [],
        delays = [160,80,240,80];

    // worker1: --1-4
    // worker2: -2---3
    // order of completion: 2,1,4,3

    var q = async.queue(function (task, callback) {
        setTimeout(function () {
            call_order.push('process ' + task);
            callback('error', task);
        }, delays.splice(0,1)[0]);
    }, 2);

    q.push( [1,2,3,4], function (err, arg) {
        test.equal(err, 'error');
        call_order.push('callback ' + arg);
    });

    test.equal(q.length(), 4);
    test.equal(q.concurrency, 2);

    setTimeout(function () {
        test.same(call_order, [
            'process 2', 'callback 2',
            'process 1', 'callback 1',
            'process 4', 'callback 4',
            'process 3', 'callback 3'
        ]);
        test.equal(q.concurrency, 2);
        test.equal(q.length(), 0);
        test.done();
    }, 800);
},

'idle': function(test) {
    test.expect(7);
    var q = async.queue(function (task, callback) {
      // Queue is busy when workers are running
      test.equal(q.idle(), false);
      callback();
    }, 1);

    // Queue is idle before anything added
    test.equal(q.idle(), true);

    q.unshift(4);
    q.unshift(3);
    q.unshift(2);
    q.unshift(1);

    // Queue is busy when tasks added
    test.equal(q.idle(), false);

    q.drain = function() {
        // Queue is idle after drain
        test.equal(q.idle(), true);
        test.done();
    };
},

'pause': function(test) {
    test.expect(3);
    var call_order = [],
        task_timeout = 100,
        pause_timeout = 300,
        resume_timeout = 500,
        tasks = [ 1, 2, 3, 4, 5, 6 ],

        elapsed = (function () {
            var start = (new Date()).valueOf();
            return function () {
              return Math.round(((new Date()).valueOf() - start) / 100) * 100;
            };
        })();

    var q = async.queue(function (task, callback) {
        call_order.push('process ' + task);
        call_order.push('timeout ' + elapsed());
        callback();
    });

    function pushTask () {
        var task = tasks.shift();
        if (!task) { return; }
        setTimeout(function () {
            q.push(task);
            pushTask();
        }, task_timeout);
    }
    pushTask();

    setTimeout(function () {
        q.pause();
        test.equal(q.paused, true);
    }, pause_timeout);

    setTimeout(function () {
        q.resume();
        test.equal(q.paused, false);
    }, resume_timeout);

    setTimeout(function () {
        test.same(call_order, [
            'process 1', 'timeout 100',
            'process 2', 'timeout 200',
            'process 3', 'timeout 500',
            'process 4', 'timeout 500',
            'process 5', 'timeout 500',
            'process 6', 'timeout 600'
        ]);
        test.done();
    }, 800);
},

'pause with concurrency': function(test) {
    test.expect(4);
    var call_order = [],
        task_timeout = 100,
        pause_timeout = 50,
        resume_timeout = 300,
        tasks = [ 1, 2, 3, 4, 5, 6 ],

        elapsed = (function () {
            var start = (new Date()).valueOf();
            return function () {
              return Math.round(((new Date()).valueOf() - start) / 100) * 100;
            };
        })();

    var q = async.queue(function (task, callback) {
        setTimeout(function () {
            call_order.push('process ' + task);
            call_order.push('timeout ' + elapsed());
            callback();
        }, task_timeout);
    }, 2);

    q.push(tasks);

    setTimeout(function () {
        q.pause();
        test.equal(q.paused, true);
    }, pause_timeout);

    setTimeout(function () {
        q.resume();
        test.equal(q.paused, false);
    }, resume_timeout);

    setTimeout(function () {
        test.equal(q.running(), 2);
    }, resume_timeout + 10);

    setTimeout(function () {
        test.same(call_order, [
            'process 1', 'timeout 100',
            'process 2', 'timeout 100',
            'process 3', 'timeout 400',
            'process 4', 'timeout 400',
            'process 5', 'timeout 500',
            'process 6', 'timeout 500'
        ]);
        test.done();
    }, 800);
},

'start paused': function (test) {
    test.expect(2);
    var q = async.queue(function (task, callback) {
        setTimeout(function () {
            callback();
        }, 40);
    }, 2);
    q.pause();

    q.push([1, 2, 3]);

    setTimeout(function () {
        q.resume();
    }, 5);

    setTimeout(function () {
        test.equal(q.tasks.length, 1);
        test.equal(q.running(), 2);
        q.resume();
    }, 15);

    q.drain = function () {
        test.done();
    };
},

'kill': function (test) {
    test.expect(1);
    var q = async.queue(function (task, callback) {
        setTimeout(function () {
            test.ok(false, "Function should never be called");
            callback();
        }, 300);
    }, 1);
    q.drain = function() {
        test.ok(false, "Function should never be called");
    };

    q.push(0);

    q.kill();

    setTimeout(function() {
      test.equal(q.length(), 0);
      test.done();
    }, 600);
},

'events': function(test) {
    test.expect(4);
    var calls = [];
    var q = async.queue(function(task, cb) {
        // nop
        calls.push('process ' + task);
        async.setImmediate(cb);
    }, 10);
    q.concurrency = 3;

    q.saturated = function() {
        test.ok(q.length() == 3, 'queue should be saturated now');
        calls.push('saturated');
    };
    q.empty = function() {
        test.ok(q.length() === 0, 'queue should be empty now');
        calls.push('empty');
    };
    q.drain = function() {
        test.ok(
            q.length() === 0 && q.running() === 0,
            'queue should be empty now and no more workers should be running'
        );
        calls.push('drain');
        test.same(calls, [
            'saturated',
            'process foo',
            'process bar',
            'process zoo',
            'foo cb',
            'process poo',
            'bar cb',
            'empty',
            'process moo',
            'zoo cb',
            'poo cb',
            'moo cb',
            'drain'
        ]);
        test.done();
    };
    q.push('foo', function () {calls.push('foo cb');});
    q.push('bar', function () {calls.push('bar cb');});
    q.push('zoo', function () {calls.push('zoo cb');});
    q.push('poo', function () {calls.push('poo cb');});
    q.push('moo', function () {calls.push('moo cb');});
},

'empty': function(test) {
    test.expect(2);
    var calls = [];
    var q = async.queue(function(task, cb) {
        // nop
        calls.push('process ' + task);
        async.setImmediate(cb);
    }, 3);

    q.drain = function() {
        test.ok(
            q.length() === 0 && q.running() === 0,
            'queue should be empty now and no more workers should be running'
        );
        calls.push('drain');
        test.same(calls, [
            'drain'
        ]);
        test.done();
    };
    q.push([]);
},

'saturated': function (test) {
    test.expect(1);
    var saturatedCalled = false;
    var q = async.queue(function(task, cb) {
        async.setImmediate(cb);
    }, 2);

    q.saturated = function () {
        saturatedCalled = true;
    };
    q.drain = function () {
        test.ok(saturatedCalled, "saturated not called");
        test.done();
    };

    setTimeout(function () {
        q.push(['foo', 'bar', 'baz', 'moo']);
    }, 10);
},

'started': function(test) {
    test.expect(2);

    var q = async.queue(function(task, cb) {
    cb(null, task);
    });

    test.equal(q.started, false);
    q.push([]);
    test.equal(q.started, true);
    test.done();
}

};


exports['priorityQueue'] = {

'priorityQueue': function (test) {
    test.expect(17);
    var call_order = [];

    // order of completion: 2,1,4,3

    var q = async.priorityQueue(function (task, callback) {
      call_order.push('process ' + task);
      callback('error', 'arg');
    }, 1);

    q.push(1, 1.4, function (err, arg) {
        test.equal(err, 'error');
        test.equal(arg, 'arg');
        test.equal(q.length(), 2);
        call_order.push('callback ' + 1);
    });
    q.push(2, 0.2, function (err, arg) {
        test.equal(err, 'error');
        test.equal(arg, 'arg');
        test.equal(q.length(), 3);
        call_order.push('callback ' + 2);
    });
    q.push(3, 3.8, function (err, arg) {
        test.equal(err, 'error');
        test.equal(arg, 'arg');
        test.equal(q.length(), 0);
        call_order.push('callback ' + 3);
    });
    q.push(4, 2.9, function (err, arg) {
        test.equal(err, 'error');
        test.equal(arg, 'arg');
        test.equal(q.length(), 1);
        call_order.push('callback ' + 4);
    });
    test.equal(q.length(), 4);
    test.equal(q.concurrency, 1);

    q.drain = function () {
        test.same(call_order, [
            'process 2', 'callback 2',
            'process 1', 'callback 1',
            'process 4', 'callback 4',
            'process 3', 'callback 3'
        ]);
        test.equal(q.concurrency, 1);
        test.equal(q.length(), 0);
        test.done();
    };
},

'concurrency': function (test) {
    test.expect(17);
    var call_order = [],
        delays = [160,80,240,80];

    // worker1: --2-3
    // worker2: -1---4
    // order of completion: 1,2,3,4

    var q = async.priorityQueue(function (task, callback) {
        setTimeout(function () {
            call_order.push('process ' + task);
            callback('error', 'arg');
        }, delays.splice(0,1)[0]);
    }, 2);

    q.push(1, 1.4, function (err, arg) {
        test.equal(err, 'error');
        test.equal(arg, 'arg');
        test.equal(q.length(), 2);
        call_order.push('callback ' + 1);
    });
    q.push(2, 0.2, function (err, arg) {
        test.equal(err, 'error');
        test.equal(arg, 'arg');
        test.equal(q.length(), 1);
        call_order.push('callback ' + 2);
    });
    q.push(3, 3.8, function (err, arg) {
        test.equal(err, 'error');
        test.equal(arg, 'arg');
        test.equal(q.length(), 0);
        call_order.push('callback ' + 3);
    });
    q.push(4, 2.9, function (err, arg) {
        test.equal(err, 'error');
        test.equal(arg, 'arg');
        test.equal(q.length(), 0);
        call_order.push('callback ' + 4);
    });
    test.equal(q.length(), 4);
    test.equal(q.concurrency, 2);

    q.drain = function () {
        test.same(call_order, [
            'process 1', 'callback 1',
            'process 2', 'callback 2',
            'process 3', 'callback 3',
            'process 4', 'callback 4'
        ]);
        test.equal(q.concurrency, 2);
        test.equal(q.length(), 0);
        test.done();
    };
}

};


exports['cargo'] = {

'cargo': function (test) {
    test.expect(19);
    var call_order = [],
        delays = [160, 160, 80];

    // worker: --12--34--5-
    // order of completion: 1,2,3,4,5

    var c = async.cargo(function (tasks, callback) {
        setTimeout(function () {
            call_order.push('process ' + tasks.join(' '));
            callback('error', 'arg');
        }, delays.shift());
    }, 2);

    c.push(1, function (err, arg) {
        test.equal(err, 'error');
        test.equal(arg, 'arg');
        test.equal(c.length(), 3);
        call_order.push('callback ' + 1);
    });
    c.push(2, function (err, arg) {
        test.equal(err, 'error');
        test.equal(arg, 'arg');
        test.equal(c.length(), 3);
        call_order.push('callback ' + 2);
    });

    test.equal(c.length(), 2);

    // async push
    setTimeout(function () {
        c.push(3, function (err, arg) {
            test.equal(err, 'error');
            test.equal(arg, 'arg');
            test.equal(c.length(), 1);
            call_order.push('callback ' + 3);
        });
    }, 60);
    setTimeout(function () {
        c.push(4, function (err, arg) {
            test.equal(err, 'error');
            test.equal(arg, 'arg');
            test.equal(c.length(), 1);
            call_order.push('callback ' + 4);
        });
        test.equal(c.length(), 2);
        c.push(5, function (err, arg) {
            test.equal(err, 'error');
            test.equal(arg, 'arg');
            test.equal(c.length(), 0);
            call_order.push('callback ' + 5);
        });
    }, 120);


    setTimeout(function () {
        test.same(call_order, [
            'process 1 2', 'callback 1', 'callback 2',
            'process 3 4', 'callback 3', 'callback 4',
            'process 5'  , 'callback 5'
        ]);
        test.equal(c.length(), 0);
        test.done();
    }, 800);
},

'without callback': function (test) {
    test.expect(1);
    var call_order = [],
        delays = [160,80,240,80];

    // worker: --1-2---34-5-
    // order of completion: 1,2,3,4,5

    var c = async.cargo(function (tasks, callback) {
        setTimeout(function () {
            call_order.push('process ' + tasks.join(' '));
            callback('error', 'arg');
        }, delays.shift());
    }, 2);

    c.push(1);

    setTimeout(function () {
        c.push(2);
    }, 120);
    setTimeout(function () {
        c.push(3);
        c.push(4);
        c.push(5);
    }, 180);

    setTimeout(function () {
        test.same(call_order, [
            'process 1',
            'process 2',
            'process 3 4',
            'process 5'
        ]);
        test.done();
    }, 800);
},

'bulk task': function (test) {
    test.expect(7);
    var call_order = [],
        delays = [120,40];

    // worker: -123-4-
    // order of completion: 1,2,3,4

    var c = async.cargo(function (tasks, callback) {
        setTimeout(function () {
            call_order.push('process ' + tasks.join(' '));
            callback('error', tasks.join(' '));
        }, delays.shift());
    }, 3);

    c.push( [1,2,3,4], function (err, arg) {
        test.equal(err, 'error');
        call_order.push('callback ' + arg);
    });

    test.equal(c.length(), 4);

    setTimeout(function () {
        test.same(call_order, [
            'process 1 2 3', 'callback 1 2 3',
            'callback 1 2 3', 'callback 1 2 3',
            'process 4', 'callback 4',
        ]);
        test.equal(c.length(), 0);
        test.done();
    }, 800);
},

'drain once': function (test) {
    test.expect(1);

    var c = async.cargo(function (tasks, callback) {
      callback();
    }, 3);

    var drainCounter = 0;
    c.drain = function () {
        drainCounter++;
    };

    for(var i = 0; i < 10; i++){
        c.push(i);
    }

    setTimeout(function(){
        test.equal(drainCounter, 1);
        test.done();
    }, 500);
},

'drain twice': function (test) {
    test.expect(1);

    var c = async.cargo(function (tasks, callback) {
        callback();
    }, 3);

    var loadCargo = function(){
        for(var i = 0; i < 10; i++){
            c.push(i);
        }
    };

    var drainCounter = 0;
    c.drain = function () {
        drainCounter++;
    };

    loadCargo();
    setTimeout(loadCargo, 500);

    setTimeout(function(){
      test.equal(drainCounter, 2);
      test.done();
    }, 1000);
},

'events': function(test) {
    test.expect(4);
    var calls = [];
    var q = async.cargo(function(task, cb) {
        // nop
        calls.push('process ' + task);
        async.setImmediate(cb);
    }, 1);
    q.concurrency = 3;

    q.saturated = function() {
        test.ok(q.length() == 3, 'cargo should be saturated now');
        calls.push('saturated');
    };
    q.empty = function() {
        test.ok(q.length() === 0, 'cargo should be empty now');
        calls.push('empty');
    };
    q.drain = function() {
        test.ok(
            q.length() === 0 && q.running() === 0,
            'cargo should be empty now and no more workers should be running'
        );
        calls.push('drain');
        test.same(calls, [
            'saturated',
            'process foo',
            'process bar',
            'process zoo',
            'foo cb',
            'process poo',
            'bar cb',
            'empty',
            'process moo',
            'zoo cb',
            'poo cb',
            'moo cb',
            'drain'
        ]);
        test.done();
    };
    q.push('foo', function () {calls.push('foo cb');});
    q.push('bar', function () {calls.push('bar cb');});
    q.push('zoo', function () {calls.push('zoo cb');});
    q.push('poo', function () {calls.push('poo cb');});
    q.push('moo', function () {calls.push('moo cb');});
},

'expose payload': function (test) {
    test.expect(5);
    var called_once = false;
    var cargo= async.cargo(function(tasks, cb) {
        if (!called_once) {
            test.equal(cargo.payload, 1);
            test.ok(tasks.length === 1, 'should start with payload = 1');
        } else {
            test.equal(cargo.payload, 2);
            test.ok(tasks.length === 2, 'next call shold have payload = 2');
        }
        called_once = true;
        setTimeout(cb, 25);
    }, 1);

    cargo.drain = function () {
        test.done();
    };

    test.equals(cargo.payload, 1);

    cargo.push([1, 2, 3]);

    setTimeout(function () {
        cargo.payload = 2;
    }, 15);
}

};



exports['memoize'] = {

'memoize': function (test) {
    test.expect(5);
    var call_order = [];

    var fn = function (arg1, arg2, callback) {
        async.setImmediate(function () {
            call_order.push(['fn', arg1, arg2]);
            callback(null, arg1 + arg2);
        });
    };

    var fn2 = async.memoize(fn);
    fn2(1, 2, function (err, result) {
        test.ok(err === null, err + " passed instead of 'null'");
        test.equal(result, 3);
        fn2(1, 2, function (err, result) {
            test.equal(result, 3);
            fn2(2, 2, function (err, result) {
                test.equal(result, 4);
                test.same(call_order, [['fn',1,2], ['fn',2,2]]);
                test.done();
            });
        });
    });
},

'maintains asynchrony': function (test) {
    test.expect(3);
    var call_order = [];

    var fn = function (arg1, arg2, callback) {
        call_order.push(['fn', arg1, arg2]);
        async.setImmediate(function () {
            call_order.push(['cb', arg1, arg2]);
            callback(null, arg1 + arg2);
        });
    };

    var fn2 = async.memoize(fn);
    fn2(1, 2, function (err, result) {
        test.equal(result, 3);
        fn2(1, 2, function (err, result) {
            test.equal(result, 3);
            async.nextTick(memoize_done);
            call_order.push('tick3');
        });
        call_order.push('tick2');
    });
    call_order.push('tick1');

    function memoize_done() {
        var async_call_order = [
            ['fn',1,2],             // initial async call
            'tick1',                // async caller
            ['cb',1,2],             // async callback
        //  ['fn',1,2], // memoized // memoized async body
            'tick2',                // handler for first async call
        //  ['cb',1,2], // memoized // memoized async response body
            'tick3'                 // handler for memoized async call
        ];
        test.same(call_order, async_call_order);
        test.done();
    }
},

'unmemoize': function(test) {
    test.expect(4);
    var call_order = [];

    var fn = function (arg1, arg2, callback) {
        call_order.push(['fn', arg1, arg2]);
        async.setImmediate(function () {
            callback(null, arg1 + arg2);
        });
    };

    var fn2 = async.memoize(fn);
    var fn3 = async.unmemoize(fn2);
    fn3(1, 2, function (err, result) {
        test.equal(result, 3);
        fn3(1, 2, function (err, result) {
            test.equal(result, 3);
            fn3(2, 2, function (err, result) {
                test.equal(result, 4);
                test.same(call_order, [['fn',1,2], ['fn',1,2], ['fn',2,2]]);
                test.done();
            });
        });
    });
},

'unmemoize a not memoized function': function(test) {
    test.expect(1);

    var fn = function (arg1, arg2, callback) {
        callback(null, arg1 + arg2);
    };

    var fn2 = async.unmemoize(fn);
    fn2(1, 2, function(err, result) {
        test.equal(result, 3);
    });

    test.done();
},

'error': function (test) {
    test.expect(1);
    var testerr = new Error('test');
    var fn = function (arg1, arg2, callback) {
        callback(testerr, arg1 + arg2);
    };
    async.memoize(fn)(1, 2, function (err) {
        test.equal(err, testerr);
    });
    test.done();
},

'multiple calls': function (test) {
    test.expect(3);
    var fn = function (arg1, arg2, callback) {
        test.ok(true);
        setTimeout(function(){
            callback(null, arg1, arg2);
        }, 10);
    };
    var fn2 = async.memoize(fn);
    fn2(1, 2, function(err, result) {
        test.equal(result, 1, 2);
    });
    fn2(1, 2, function(err, result) {
        test.equal(result, 1, 2);
        test.done();
    });
},

'custom hash function': function (test) {
    test.expect(2);
    var testerr = new Error('test');

    var fn = function (arg1, arg2, callback) {
        callback(testerr, arg1 + arg2);
    };
    var fn2 = async.memoize(fn, function () {
        return 'custom hash';
    });
    fn2(1, 2, function (err, result) {
        test.equal(result, 3);
        fn2(2, 2, function (err, result) {
            test.equal(result, 3);
            test.done();
        });
    });
},

'manually added memo value': function (test) {
    test.expect(1);
    var fn = async.memoize(function() {
        test(false, "Function should never be called");
    });
    fn.memo["foo"] = ["bar"];
    fn("foo", function(val) {
        test.equal(val, "bar");
        test.done();
    });
}

};


exports['ensureAsync'] = {
    'defer sync functions': function (test) {
        test.expect(6);
        var sync = true;
        async.ensureAsync(function (arg1, arg2, cb) {
            test.equal(arg1, 1);
            test.equal(arg2, 2);
            cb(null, 4, 5);
        })(1, 2, function (err, arg4, arg5) {
            test.equal(err, null);
            test.equal(arg4, 4);
            test.equal(arg5, 5);
            test.ok(!sync, 'callback called on same tick');
            test.done();
        });
        sync = false;
    },

    'do not defer async functions': function (test) {
        test.expect(6);
        var sync = false;
        async.ensureAsync(function (arg1, arg2, cb) {
            test.equal(arg1, 1);
            test.equal(arg2, 2);
            async.setImmediate(function () {
                sync = true;
                cb(null, 4, 5);
                sync = false;
            });
        })(1, 2, function (err, arg4, arg5) {
            test.equal(err, null);
            test.equal(arg4, 4);
            test.equal(arg5, 5);
            test.ok(sync, 'callback called on next tick');
            test.done();
        });
    },

    'double wrapping': function (test) {
        test.expect(6);
        var sync = true;
        async.ensureAsync(async.ensureAsync(function (arg1, arg2, cb) {
            test.equal(arg1, 1);
            test.equal(arg2, 2);
            cb(null, 4, 5);
        }))(1, 2, function (err, arg4, arg5) {
            test.equal(err, null);
            test.equal(arg4, 4);
            test.equal(arg5, 5);
            test.ok(!sync, 'callback called on same tick');
            test.done();
        });
        sync = false;
    }
};

exports['constant'] = function (test) {
    test.expect(5);
    var f = async.constant(42, 1, 2, 3);
    f(function (err, value, a, b, c) {
        test.ok(!err);
        test.ok(value === 42);
        test.ok(a === 1);
        test.ok(b === 2);
        test.ok(c === 3);
        test.done();
    });
};

exports['asyncify'] = {
    'asyncify': function (test) {
        var parse = async.asyncify(JSON.parse);
        parse("{\"a\":1}", function (err, result) {
          test.ok(!err);
          test.ok(result.a === 1);
          test.done();
        });
    },

    'variable numbers of arguments': function (test) {
        async.asyncify(function (x, y, z) {
          test.ok(arguments.length === 3);
          test.ok(x === 1);
          test.ok(y === 2);
          test.ok(z === 3);
        })(1, 2, 3, function () {});
        test.done();
    },

    'catch errors': function (test) {
        async.asyncify(function () {
          throw new Error("foo");
        })(function (err) {
          test.ok(err);
          test.ok(err.message === "foo");
          test.done();
        });
    },

    'dont catch errors in the callback': function (test) {
        try {
          async.asyncify(function () {})(function (err) {
            if (err) {
                return test.done(new Error("should not get an error here"));
            }
            throw new Error("callback error");
          });
        } catch (e) {
          test.ok(e.message === "callback error");
          test.done();
        }
    }
};<|MERGE_RESOLUTION|>--- conflicted
+++ resolved
@@ -2847,7 +2847,6 @@
     );
 };
 
-<<<<<<< HEAD
 exports['during'] = function (test) {
     var call_order = [];
 
@@ -2905,7 +2904,8 @@
             test.done();
         }
     );
-=======
+};
+
 exports['whilst optional callback'] = function (test) {
     var counter = 0;
     async.whilst(
@@ -2917,7 +2917,6 @@
     );
     test.equal(counter, 2);
     test.done();
->>>>>>> e7948013
 };
 
 exports['queue'] = {
