--- conflicted
+++ resolved
@@ -2096,7 +2096,6 @@
     q.push('poo', function () {calls.push('poo cb');});
     q.push('moo', function () {calls.push('moo cb');});
 };
-<<<<<<< HEAD
 
 exports['avoid stack overflows for sync tasks'] = function (test) {
     if (typeof window !== 'undefined') {
@@ -2151,6 +2150,4 @@
     function (err) {
         test.done(err);
     });
-};
-=======
->>>>>>> f128d3d2
+};