--- conflicted
+++ resolved
@@ -228,12 +228,8 @@
                     iterator(arr[started - 1], function (err) {
                         if (err) {
                             callback(err);
-<<<<<<< HEAD
-                            callback = function () {};
                             errored = true;
-=======
                             callback = noop;
->>>>>>> a44d11ca
                         }
                         else {
                             completed += 1;
