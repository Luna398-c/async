var async = require('../lib');
var expect = require('chai').expect;
var _ = require('lodash');

describe('autoInject', function () {

    it("basics", function (done) {
        var callOrder = [];
        async.autoInject({
            task1: function(task2, callback){
                expect(task2).to.equal(2);
                setTimeout(function(){
                    callOrder.push('task1');
                    callback(null, 1);
                }, 25);
            },
            task2: function(callback){
                setTimeout(function(){
                    callOrder.push('task2');
                    callback(null, 2);
                }, 50);
            },
            task3: function(task2, callback){
                expect(task2).to.equal(2);
                callOrder.push('task3');
                callback(null, 3);
            },
            task4: function(task1, task2, callback){
                expect(task1).to.equal(1);
                expect(task2).to.equal(2);
                callOrder.push('task4');
                callback(null, 4);
            },
            task5: function(task2, callback){
                expect(task2).to.equal(2);
                setTimeout(function(){
                    callOrder.push('task5');
                    callback(null, 5);
                }, 0);
            },
            task6: function(task2, callback){
                expect(task2).to.equal(2);
                callOrder.push('task6');
                callback(null, 6);
            }
        },
        function(err, results){
            expect(results.task6).to.equal(6);
            expect(callOrder).to.eql(['task2','task3','task6','task5','task1','task4']);
            done();
        });
    });

    it('should work with array tasks', function (done) {
        var callOrder = [];

        async.autoInject({
            task1: function (cb) {
                callOrder.push('task1');
                cb(null, 1);
            },
            task2: ['task3', function (task3, cb) {
                expect(task3).to.equal(3);
                callOrder.push('task2');
                cb(null, 2);
            }],
            task3: function (cb) {
                callOrder.push('task3');
                cb(null, 3);
            }
        }, function () {
            expect(callOrder).to.eql(['task1','task3','task2']);
            done();
        });
    });

<<<<<<< HEAD
    it('should work with array results', function (done) {
        async.autoInject({
            task1: function (cb) {
                cb(null, 1);
            },
            task2: function (task3, cb) {
                cb(null, 2);
            },
            task3: function (cb) {
                cb(null, 3);
            }
        }, ['task3', 'task1', function (err, task3, task1) {
            expect(task1).to.equal(1);
            expect(task3).to.equal(3);
            done();
        }]);
    });

    // Needs to be run on ES6 only - not sure how you plan to handle this
    // it('should work with es6 arrow syntax', function (done) {
    //     async.autoInject({
    //         task1: (cb)        => cb(null, 1),
    //         task2: (task3, cb) => cb(null, 2),
    //         task3: cb          => cb(null, 3)
    //     }, (err, task3, task1) => {
    //         expect(task1).to.equal(1);
    //         expect(task3).to.equal(3);
    //         done();
    //     });
    // });

=======
>>>>>>> a50b2527
});<|MERGE_RESOLUTION|>--- conflicted
+++ resolved
@@ -74,38 +74,17 @@
         });
     });
 
-<<<<<<< HEAD
-    it('should work with array results', function (done) {
-        async.autoInject({
-            task1: function (cb) {
-                cb(null, 1);
-            },
-            task2: function (task3, cb) {
-                cb(null, 2);
-            },
-            task3: function (cb) {
-                cb(null, 3);
-            }
-        }, ['task3', 'task1', function (err, task3, task1) {
-            expect(task1).to.equal(1);
-            expect(task3).to.equal(3);
-            done();
-        }]);
-    });
-
     // Needs to be run on ES6 only - not sure how you plan to handle this
     // it('should work with es6 arrow syntax', function (done) {
     //     async.autoInject({
     //         task1: (cb)        => cb(null, 1),
     //         task2: (task3, cb) => cb(null, 2),
     //         task3: cb          => cb(null, 3)
-    //     }, (err, task3, task1) => {
-    //         expect(task1).to.equal(1);
-    //         expect(task3).to.equal(3);
+    //     }, (err, results) => {
+    //         expect(results.task1).to.equal(1);
+    //         expect(results.task3).to.equal(3);
     //         done();
     //     });
     // });
 
-=======
->>>>>>> a50b2527
 });