var async = require('../lib');
var expect = require('chai').expect;
var _ = require('lodash');

describe('autoInject', function () {

    it("basics", function (done) {
        var callOrder = [];
        async.autoInject({
            task1: function(task2, callback){
                expect(task2).to.equal(2);
                setTimeout(function(){
                    callOrder.push('task1');
                    callback(null, 1);
                }, 25);
            },
            task2: function(callback){
                setTimeout(function(){
                    callOrder.push('task2');
                    callback(null, 2);
                }, 50);
            },
            task3: function(task2, callback){
                expect(task2).to.equal(2);
                callOrder.push('task3');
                callback(null, 3);
            },
            task4: function(task1, task2, callback){
                expect(task1).to.equal(1);
                expect(task2).to.equal(2);
                callOrder.push('task4');
                callback(null, 4);
            },
            task5: function(task2, callback){
                expect(task2).to.equal(2);
                setTimeout(function(){
                    callOrder.push('task5');
                    callback(null, 5);
                }, 0);
            },
            task6: function(task2, callback){
                expect(task2).to.equal(2);
                callOrder.push('task6');
                callback(null, 6);
            }
        },
        function(err, results){
            expect(results.task6).to.equal(6);
            expect(callOrder).to.eql(['task2','task3','task6','task5','task1','task4']);
            done();
        });
    });

    it('should work with array tasks', function (done) {
        var callOrder = [];

        async.autoInject({
            task1: function (cb) {
                callOrder.push('task1');
                cb(null, 1);
            },
            task2: ['task3', function ( task3 , cb ) {
                expect(task3).to.equal(3);
                callOrder.push('task2');
                cb(null, 2);
            }],
            task3: function (cb) {
                callOrder.push('task3');
                cb(null, 3);
            }
        }, function () {
            expect(callOrder).to.eql(['task1','task3','task2']);
            done();
        });
    });

<<<<<<< HEAD
    var arrowSupport = true;
    try {
        /* jshint -W054 */
        new Function('x => x');
        /* jshint +W054 */
    } catch (e) {
        arrowSupport = false;
    }

    if (arrowSupport) {
        // Needs to be run on ES6 only

        /* jshint -W061 */
        eval("(function() {                                                 " +
             "    it('should work with es6 arrow syntax', function (done) { " +
             "        async.autoInject({                                    " +
             "            task1: (cb)           => cb(null, 1),             " +
             "            task2: ( task3 , cb ) => cb(null, 2),             " +
             "            task3: cb             => cb(null, 3)              " +
             "        }, (err, results) => {                                " +
             "            expect(results.task1).to.equal(1);                " +
             "            expect(results.task3).to.equal(3);                " +
             "            done();                                           " +
             "        });                                                   " +
             "    });                                                       " +
             "})                                                            "
        )();
        /* jshint +W061 */
    }
=======
    it('should handle array tasks with just a function', function (done) {
        async.autoInject({
            a: [function (cb) {
                cb(null, 1);
            }],
            b: ["a", function (a, cb) {
                expect(a).to.equal(1);
                cb();
            }]
        }, done);
    });
>>>>>>> c54345d7

});<|MERGE_RESOLUTION|>--- conflicted
+++ resolved
@@ -74,7 +74,18 @@
         });
     });
 
-<<<<<<< HEAD
+    it('should handle array tasks with just a function', function (done) {
+        async.autoInject({
+            a: [function (cb) {
+                cb(null, 1);
+            }],
+            b: ["a", function (a, cb) {
+                expect(a).to.equal(1);
+                cb();
+            }]
+        }, done);
+    });
+
     var arrowSupport = true;
     try {
         /* jshint -W054 */
@@ -104,18 +115,4 @@
         )();
         /* jshint +W061 */
     }
-=======
-    it('should handle array tasks with just a function', function (done) {
-        async.autoInject({
-            a: [function (cb) {
-                cb(null, 1);
-            }],
-            b: ["a", function (a, cb) {
-                expect(a).to.equal(1);
-                cb();
-            }]
-        }, done);
-    });
->>>>>>> c54345d7
-
 });