#!/usr/bin/env node

var _ = require("lodash");
var Benchmark = require("benchmark");
var exec = require("child_process").exec;
var execSync = require("child_process").execSync;
var fs = require("fs");
var path = require("path");
var mkdirp = require("mkdirp");
var async = require("../");
var suiteConfigs = require("./suites");
var semver = require("semver");

var args = require("yargs")
  .usage("Usage: $0 [options] [tag1] [tag2]")
  .describe("g", "run only benchmarks whose names match this regex")
  .alias("g", "grep")
  .default("g", ".*")
  .describe("i", "skip benchmarks whose names match this regex")
  .alias("i", "reject")
  .default("i", "^$")
  .describe("l", "maximum running time per test (in seconds)")
  .alias("l", "limit")
  .default("l", 2)
  .help("h")
  .alias("h", "help")
  .example("$0 0.9.2 0.9.0", "Compare v0.9.2 with v0.9.0")
  .example("$0 0.9.2", "Compare v0.9.2 with the current working version")
  .example("$0", "Compare the latest tag with the current working version")
  .example("$0 -g each", "only run the each(), eachLimit() and  eachSeries() benchmarks")
  .example("")
  .argv;

var grep = new RegExp(args.g, "i");
var reject = new RegExp(args.i, "i");

function getLatestVersion() {
  var tags = execSync("git tag");
  var latest = _(tags).split("\n")
    .compact()
    .sort(semver.gt)
    .last();
  console.log("Latest tag is ", latest);
  return latest;
}

var version0 = args._[0] || getLatestVersion();
var version1 = args._[1] || "current";
var versionNames = [version0, version1];
var benchOptions = {defer: true, minSamples: 1, maxTime: +args.l};
var versions;
var wins = {};
var totalTime = {};
totalTime[version0] = wins[version0] = 0;
totalTime[version1] = wins[version1] = 0;

console.log("Comparing " + version0 + " with " + version1 +
  " on Node " + process.version);
console.log("--------------------------------------");


async.eachSeries(versionNames, cloneVersion, function (err) {
<<<<<<< HEAD
    if (err) { throw err; }
    versions = versionNames.map(requireVersion);

    var suites = suiteConfigs
      .map(setDefaultOptions)
      .reduce(handleMultipleArgs, [])
      .map(setName)
      .filter(matchesGrep)
      .filter(doesNotMatch)
      .map(createSuite);

    async.eachSeries(suites, runSuite, function () {
        var totalTime0 = +totalTime[version0].toPrecision(3);
        var totalTime1 = +totalTime[version1].toPrecision(3);

        var wins0 = wins[version0];
        var wins1 = wins[version1];

        if ( Math.abs((totalTime0 / totalTime1) - 1) < 0.01) {
            // if < 1% difference, we're likely within the margins of error
            console.log("Both versions are about equal " +
              "(" + totalTime0 + "ms total vs. " + totalTime1  + "ms total)");
        } else if (totalTime0 < totalTime1) {
            console.log(version0 + " faster overall " +
              "(" + totalTime0 + "ms total vs. " + totalTime1  + "ms total)");
        } else if (totalTime1 < totalTime0) {
            console.log(version1 + " faster overall " +
              "(" + totalTime1 + "ms total vs. " + totalTime0  + "ms total)");
        }

        if (wins0 > wins1) {
            console.log(version0 + " won more benchmarks " +
              "(" + wins0 + " vs. " + wins1  + ")");
        } else if (wins1 > wins0) {
            console.log(version1 + " won more benchmarks " +
              "(" + wins1 + " vs. " + wins0  + ")");
        } else {
            console.log("Both versions won the same number of benchmarks " +
              "(" + wins0 + " vs. " + wins1  + ")");
        }
    });
=======
  if (err) { throw err; }
  versions = versionNames.map(requireVersion);

  var suites = suiteConfigs
    .map(setDefaultOptions)
    .reduce(handleMultipleArgs, [])
    .map(setName)
    .filter(matchesGrep)
    .filter(doesNotMatch)
    .map(createSuite);

  async.eachSeries(suites, runSuite, function () {
    var totalTime0 = +totalTime[version0].toPrecision(3);
    var totalTime1 = +totalTime[version1].toPrecision(3);

    var wins0 = wins[version0];
    var wins1 = wins[version1];

    if ( Math.abs((totalTime0 / totalTime1) - 1) < 0.01) {
      // if < 1% difference, we"re likely within the margins of error
      console.log("Both versions are about equal " +
        "(" + totalTime0 + "ms total vs. " + totalTime1  + "ms total)");
    } else if (totalTime0 < totalTime1) {
      console.log(version0 + " faster overall " +
        "(" + totalTime0 + "ms total vs. " + totalTime1  + "ms total)");
    } else if (totalTime1 < totalTime0) {
      console.log(version1 + " faster overall " +
        "(" + totalTime1 + "ms total vs. " + totalTime0  + "ms total)");
    }

    if (wins0 > wins1) {
      console.log(version0 + " won more benchmarks " +
        "(" + wins0 + " vs. " + wins1  + ")");
    } else if (wins1 > wins0) {
      console.log(version1 + " won more benchmarks " +
        "(" + wins1 + " vs. " + wins0  + ")");
    } else {
      console.log("Both versions won the same number of benchmarks " +
        "(" + wins0 + " vs. " + wins1  + ")");
    }
  });
>>>>>>> 04dec370
});

function runSuite(suite, callback) {
    suite.on("complete", function () {
        callback();
    }).run({async: true});
}

function setDefaultOptions(suiteConfig) {
    suiteConfig.args = suiteConfig.args || [[]];
    suiteConfig.setup = suiteConfig.setup || function () {};
    return suiteConfig;
}

function handleMultipleArgs(list, suiteConfig) {
    return list.concat(suiteConfig.args.map(function (args) {
        return _.defaults({args: args}, suiteConfig);
    }));
}

function setName(suiteConfig) {
    suiteConfig.name = suiteConfig.name + "(" + suiteConfig.args.join(",") + ")";
    return suiteConfig;
}

function matchesGrep(suiteConfig) {
    return !!grep.exec(suiteConfig.name);
}

function doesNotMatch(suiteConfig) {
    return !reject.exec(suiteConfig.name);
}

function createSuite(suiteConfig) {
    var suite = new Benchmark.Suite();
    var args = suiteConfig.args;
    var errored = false;

    function addBench(version, versionName) {
        var name = suiteConfig.name + " " + versionName;

        try {
            suiteConfig.setup(1);
            suiteConfig.fn(version, function () {});
        } catch (e) {
            console.error(name + " Errored");
            errored = true;
            return;
        }

        suite.add(name, function (deferred) {
            suiteConfig.fn(version, function () {
                deferred.resolve();
            });
        }, _.extend({
            versionName: versionName,
            setup: _.partial.apply(null, [suiteConfig.setup].concat(args)),
            onError: function (err) {
                console.log(err.stack);
            }
        }, benchOptions));
    }

    addBench(versions[0], versionNames[0]);
    addBench(versions[1], versionNames[1]);


<<<<<<< HEAD
    return suite.on('cycle', function(event) {
        var mean = event.target.stats.mean * 1000;
        console.log(event.target + ", " + (+mean.toPrecision(3)) + "ms per run");
        var version = event.target.options.versionName;
        if (errored) return;
        totalTime[version] += mean;
    })
    .on('error', function (err) { console.error(err); })
  .on('complete', function() {
      if (!errored) {
          var fastest = this.filter('fastest');
          if (fastest.length === 2) {
              console.log("Tie");
          } else {
              var winner = fastest[0].options.versionName;
              console.log(winner + ' is faster');
              wins[winner]++;
          }
=======
  return suite.on("cycle", function(event) {
    var mean = event.target.stats.mean * 1000;
    console.log(event.target + ", " + (+mean.toPrecision(3)) + "ms per run");
    var version = event.target.options.versionName;
    if (errored) return;
    totalTime[version] += mean;
  })
  .on("error", function (err) { console.error(err); })
  .on("complete", function() {
    if (!errored) {
      var fastest = this.filter("fastest");
      if (fastest.length === 2) {
        console.log("Tie");
      } else {
        var winner = fastest[0].options.versionName;
        console.log(winner + " is faster");
        wins[winner]++;
>>>>>>> 04dec370
      }
      console.log("--------------------------------------");
  });

}

function requireVersion(tag) {
    if (tag === "current") {
        return async;
    }

    return require("./versions/" + tag + "/");
}

function cloneVersion(tag, callback) {
    if (tag === "current") return callback();

    var versionDir = __dirname + "/versions/" + tag;
    mkdirp.sync(versionDir);
    fs.open(versionDir + "/package.json", "r", function (err, handle) {
        if (!err) {
            // version has already been cloned
            fs.close(handle);
            return callback();
        }

        var repoPath = path.join(__dirname, "..");

        var cmd = "git clone --branch " + tag + " " + repoPath + " " + versionDir;

        exec(cmd, function (err) {
            if (err) {
                throw err;
            }
            callback();
        });

    });
}<|MERGE_RESOLUTION|>--- conflicted
+++ resolved
@@ -12,36 +12,37 @@
 var semver = require("semver");
 
 var args = require("yargs")
-  .usage("Usage: $0 [options] [tag1] [tag2]")
-  .describe("g", "run only benchmarks whose names match this regex")
-  .alias("g", "grep")
-  .default("g", ".*")
-  .describe("i", "skip benchmarks whose names match this regex")
-  .alias("i", "reject")
-  .default("i", "^$")
-  .describe("l", "maximum running time per test (in seconds)")
-  .alias("l", "limit")
-  .default("l", 2)
-  .help("h")
-  .alias("h", "help")
-  .example("$0 0.9.2 0.9.0", "Compare v0.9.2 with v0.9.0")
-  .example("$0 0.9.2", "Compare v0.9.2 with the current working version")
-  .example("$0", "Compare the latest tag with the current working version")
-  .example("$0 -g each", "only run the each(), eachLimit() and  eachSeries() benchmarks")
-  .example("")
-  .argv;
+    .usage("Usage: $0 [options] [tag1] [tag2]")
+    .describe("g", "run only benchmarks whose names match this regex")
+    .alias("g", "grep")
+    .default("g", ".*")
+    .describe("i", "skip benchmarks whose names match this regex")
+    .alias("i", "reject")
+    .default("i", "^$")
+    .describe("l", "maximum running time per test (in seconds)")
+    .alias("l", "limit")
+    .default("l", 2)
+    .help("h")
+    .alias("h", "help")
+    .example("$0 0.9.2 0.9.0", "Compare v0.9.2 with v0.9.0")
+    .example("$0 0.9.2", "Compare v0.9.2 with the current working version")
+    .example("$0", "Compare the latest tag with the current working version")
+    .example("$0 -g each", "only run the each(), eachLimit() and  " +
+        "eachSeries() benchmarks")
+    .example("")
+    .argv;
 
 var grep = new RegExp(args.g, "i");
 var reject = new RegExp(args.i, "i");
 
 function getLatestVersion() {
-  var tags = execSync("git tag");
-  var latest = _(tags).split("\n")
-    .compact()
-    .sort(semver.gt)
-    .last();
-  console.log("Latest tag is ", latest);
-  return latest;
+    var tags = execSync("git tag");
+    var latest = _(tags).split("\n")
+        .compact()
+        .sort(semver.gt)
+        .last();
+    console.log("Latest tag is ", latest);
+    return latest;
 }
 
 var version0 = args._[0] || getLatestVersion();
@@ -60,17 +61,16 @@
 
 
 async.eachSeries(versionNames, cloneVersion, function (err) {
-<<<<<<< HEAD
     if (err) { throw err; }
     versions = versionNames.map(requireVersion);
 
     var suites = suiteConfigs
-      .map(setDefaultOptions)
-      .reduce(handleMultipleArgs, [])
-      .map(setName)
-      .filter(matchesGrep)
-      .filter(doesNotMatch)
-      .map(createSuite);
+        .map(setDefaultOptions)
+        .reduce(handleMultipleArgs, [])
+        .map(setName)
+        .filter(matchesGrep)
+        .filter(doesNotMatch)
+        .map(createSuite);
 
     async.eachSeries(suites, runSuite, function () {
         var totalTime0 = +totalTime[version0].toPrecision(3);
@@ -82,69 +82,26 @@
         if ( Math.abs((totalTime0 / totalTime1) - 1) < 0.01) {
             // if < 1% difference, we're likely within the margins of error
             console.log("Both versions are about equal " +
-              "(" + totalTime0 + "ms total vs. " + totalTime1  + "ms total)");
+                "(" + totalTime0 + "ms total vs. " + totalTime1  + "ms total)");
         } else if (totalTime0 < totalTime1) {
             console.log(version0 + " faster overall " +
-              "(" + totalTime0 + "ms total vs. " + totalTime1  + "ms total)");
+                "(" + totalTime0 + "ms total vs. " + totalTime1  + "ms total)");
         } else if (totalTime1 < totalTime0) {
             console.log(version1 + " faster overall " +
-              "(" + totalTime1 + "ms total vs. " + totalTime0  + "ms total)");
+                "(" + totalTime1 + "ms total vs. " + totalTime0  + "ms total)");
         }
 
         if (wins0 > wins1) {
             console.log(version0 + " won more benchmarks " +
-              "(" + wins0 + " vs. " + wins1  + ")");
+                "(" + wins0 + " vs. " + wins1  + ")");
         } else if (wins1 > wins0) {
             console.log(version1 + " won more benchmarks " +
-              "(" + wins1 + " vs. " + wins0  + ")");
+                "(" + wins1 + " vs. " + wins0  + ")");
         } else {
             console.log("Both versions won the same number of benchmarks " +
-              "(" + wins0 + " vs. " + wins1  + ")");
+                "(" + wins0 + " vs. " + wins1  + ")");
         }
     });
-=======
-  if (err) { throw err; }
-  versions = versionNames.map(requireVersion);
-
-  var suites = suiteConfigs
-    .map(setDefaultOptions)
-    .reduce(handleMultipleArgs, [])
-    .map(setName)
-    .filter(matchesGrep)
-    .filter(doesNotMatch)
-    .map(createSuite);
-
-  async.eachSeries(suites, runSuite, function () {
-    var totalTime0 = +totalTime[version0].toPrecision(3);
-    var totalTime1 = +totalTime[version1].toPrecision(3);
-
-    var wins0 = wins[version0];
-    var wins1 = wins[version1];
-
-    if ( Math.abs((totalTime0 / totalTime1) - 1) < 0.01) {
-      // if < 1% difference, we"re likely within the margins of error
-      console.log("Both versions are about equal " +
-        "(" + totalTime0 + "ms total vs. " + totalTime1  + "ms total)");
-    } else if (totalTime0 < totalTime1) {
-      console.log(version0 + " faster overall " +
-        "(" + totalTime0 + "ms total vs. " + totalTime1  + "ms total)");
-    } else if (totalTime1 < totalTime0) {
-      console.log(version1 + " faster overall " +
-        "(" + totalTime1 + "ms total vs. " + totalTime0  + "ms total)");
-    }
-
-    if (wins0 > wins1) {
-      console.log(version0 + " won more benchmarks " +
-        "(" + wins0 + " vs. " + wins1  + ")");
-    } else if (wins1 > wins0) {
-      console.log(version1 + " won more benchmarks " +
-        "(" + wins1 + " vs. " + wins0  + ")");
-    } else {
-      console.log("Both versions won the same number of benchmarks " +
-        "(" + wins0 + " vs. " + wins1  + ")");
-    }
-  });
->>>>>>> 04dec370
 });
 
 function runSuite(suite, callback) {
@@ -212,44 +169,24 @@
     addBench(versions[1], versionNames[1]);
 
 
-<<<<<<< HEAD
     return suite.on('cycle', function(event) {
         var mean = event.target.stats.mean * 1000;
-        console.log(event.target + ", " + (+mean.toPrecision(3)) + "ms per run");
+        console.log(event.target + ", " + mean.toPrecision(3) + "ms per run");
         var version = event.target.options.versionName;
         if (errored) return;
         totalTime[version] += mean;
     })
     .on('error', function (err) { console.error(err); })
-  .on('complete', function() {
-      if (!errored) {
-          var fastest = this.filter('fastest');
-          if (fastest.length === 2) {
-              console.log("Tie");
-          } else {
-              var winner = fastest[0].options.versionName;
-              console.log(winner + ' is faster');
-              wins[winner]++;
-          }
-=======
-  return suite.on("cycle", function(event) {
-    var mean = event.target.stats.mean * 1000;
-    console.log(event.target + ", " + (+mean.toPrecision(3)) + "ms per run");
-    var version = event.target.options.versionName;
-    if (errored) return;
-    totalTime[version] += mean;
-  })
-  .on("error", function (err) { console.error(err); })
-  .on("complete", function() {
-    if (!errored) {
-      var fastest = this.filter("fastest");
-      if (fastest.length === 2) {
-        console.log("Tie");
-      } else {
-        var winner = fastest[0].options.versionName;
-        console.log(winner + " is faster");
-        wins[winner]++;
->>>>>>> 04dec370
+    .on('complete', function() {
+        if (!errored) {
+            var fastest = this.filter('fastest');
+            if (fastest.length === 2) {
+                console.log("Tie");
+            } else {
+                var winner = fastest[0].options.versionName;
+                console.log(winner + ' is faster');
+                wins[winner]++;
+            }
       }
       console.log("--------------------------------------");
   });
